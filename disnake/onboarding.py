--- conflicted
+++ resolved
@@ -68,13 +68,8 @@
         )
 
     @property
-<<<<<<< HEAD
     def default_channels(self) -> list[GuildChannel]:
-        """List[:class:`abc.GuildChannel`]: The list of channels that will be shown to new members by default."""
-=======
-    def default_channels(self) -> List[GuildChannel]:
         """:class:`list`\\[:class:`abc.GuildChannel`]: The list of channels that will be shown to new members by default."""
->>>>>>> 26ab16c3
         return list(filter(None, map(self.guild.get_channel, self.default_channel_ids)))
 
 
@@ -191,21 +186,11 @@
         )
 
     @property
-<<<<<<< HEAD
     def roles(self) -> list[Role]:
-        """List[:class:`Role`]: A list of roles that will be added to the user when they select this option."""
+        """:class:`list`\\[:class:`Role`]: A list of roles that will be added to the user when they select this option."""
         return list(filter(None, map(self.guild.get_role, self.role_ids)))
 
     @property
     def channels(self) -> list[GuildChannel]:
-        """List[:class:`abc.GuildChannel`]: A list of channels that the user will see when they select this option."""
-=======
-    def roles(self) -> List[Role]:
-        """:class:`list`\\[:class:`Role`]: A list of roles that will be added to the user when they select this option."""
-        return list(filter(None, map(self.guild.get_role, self.role_ids)))
-
-    @property
-    def channels(self) -> List[GuildChannel]:
         """:class:`list`\\[:class:`abc.GuildChannel`]: A list of channels that the user will see when they select this option."""
->>>>>>> 26ab16c3
         return list(filter(None, map(self.guild.get_channel, self.channel_ids)))