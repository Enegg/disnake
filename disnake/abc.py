# SPDX-License-Identifier: MIT

from __future__ import annotations

import asyncio
import copy
from abc import ABC
from collections.abc import Mapping, Sequence
from typing import (
    TYPE_CHECKING,
    Any,
    Callable,
    Optional,
    Protocol,
    TypeVar,
    Union,
    cast,
    overload,
    runtime_checkable,
)

from . import utils
from .context_managers import Typing
from .enums import (
    ChannelType,
    PartyType,
    ThreadLayout,
    ThreadSortOrder,
    VideoQualityMode,
    try_enum_to_int,
)
from .errors import ClientException
from .file import File
from .flags import ChannelFlags, MessageFlags
from .invite import Invite
from .mentions import AllowedMentions
from .object import Object
from .partial_emoji import PartialEmoji
from .permissions import PermissionOverwrite, Permissions
from .role import Role
from .sticker import GuildSticker, StandardSticker, StickerItem
from .utils import _overload_with_permissions
from .voice_client import VoiceClient, VoiceProtocol

__all__ = (
    "Snowflake",
    "User",
    "PrivateChannel",
    "GuildChannel",
    "Messageable",
    "Connectable",
)

VoiceProtocolT = TypeVar("VoiceProtocolT", bound=VoiceProtocol)

if TYPE_CHECKING:
    from datetime import datetime

    from typing_extensions import Self

    from .asset import Asset
    from .channel import CategoryChannel, DMChannel, GroupChannel, PartialMessageable
    from .client import Client
    from .embeds import Embed
    from .emoji import Emoji
    from .enums import InviteTarget
    from .guild import Guild, GuildChannel as AnyGuildChannel, GuildMessageable
    from .guild_scheduled_event import GuildScheduledEvent
    from .iterators import ChannelPinsIterator, HistoryIterator
    from .member import Member
    from .message import Message, MessageReference, PartialMessage
    from .poll import Poll
    from .state import ConnectionState
    from .threads import AnyThreadArchiveDuration, ForumTag
    from .types.channel import (
        Channel as ChannelPayload,
        DefaultReaction as DefaultReactionPayload,
        GuildChannel as GuildChannelPayload,
        OverwriteType,
        PermissionOverwrite as PermissionOverwritePayload,
    )
    from .types.guild import ChannelPositionUpdate as ChannelPositionUpdatePayload
    from .types.threads import PartialForumTag as PartialForumTagPayload
    from .ui._types import MessageComponents
    from .ui.view import View
    from .user import ClientUser
    from .voice_region import VoiceRegion

    MessageableChannel = Union[GuildMessageable, DMChannel, GroupChannel, PartialMessageable]
    # include non-messageable channels, e.g. category/forum
    AnyChannel = Union[MessageableChannel, AnyGuildChannel]

    SnowflakeTime = Union["Snowflake", datetime]

MISSING = utils.MISSING


@runtime_checkable
class Snowflake(Protocol):
    """An ABC that details the common operations on a Discord model.

    Almost all :ref:`Discord models <discord_model>` meet this
    abstract base class.

    If you want to create a snowflake on your own, consider using
    :class:`.Object`.

    Attributes
    ----------
    id: :class:`int`
        The model's unique ID.
    """

    __slots__ = ()
    id: int


@runtime_checkable
class User(Snowflake, Protocol):
    """An ABC that details the common operations on a Discord user.

    The following classes implement this ABC:

    - :class:`~disnake.User`
    - :class:`~disnake.ClientUser`
    - :class:`~disnake.Member`

    This ABC must also implement :class:`~disnake.abc.Snowflake`.

    Attributes
    ----------
    name: :class:`str`
        The user's username.
    discriminator: :class:`str`
        The user's discriminator.

        .. note::
            This is being phased out by Discord; the username system is moving away from ``username#discriminator``
            to users having a globally unique username.
            The value of a single zero (``"0"``) indicates that the user has been migrated to the new system.
            See the `help article <https://dis.gd/app-usernames>`__ for details.

    global_name: :class:`str` | :data:`None`
        The user's global display name, if set.
        This takes precedence over :attr:`.name` when shown.

        .. versionadded:: 2.9

    bot: :class:`bool`
        Whether the user is a bot account.
    """

    __slots__ = ()

    name: str
    discriminator: str
    global_name: Optional[str]
    bot: bool

    @property
    def display_name(self) -> str:
        """:class:`str`: Returns the user's display name."""
        raise NotImplementedError

    @property
    def mention(self) -> str:
        """:class:`str`: Returns a string that allows you to mention the given user."""
        raise NotImplementedError

    @property
    def avatar(self) -> Optional[Asset]:
        """:class:`~disnake.Asset` | :data:`None`: Returns an :class:`~disnake.Asset` for
        the avatar the user has.
        """
        raise NotImplementedError


# FIXME: this shouldn't be a protocol. isinstance(thread, PrivateChannel) returns true, and issubclass doesn't work.
@runtime_checkable
class PrivateChannel(Snowflake, Protocol):
    """An ABC that details the common operations on a private Discord channel.

    The following classes implement this ABC:

    - :class:`~disnake.DMChannel`
    - :class:`~disnake.GroupChannel`

    This ABC must also implement :class:`~disnake.abc.Snowflake`.

    Attributes
    ----------
    me: :class:`~disnake.ClientUser`
        The user representing yourself.
    """

    __slots__ = ()

    me: ClientUser


class _Overwrites:
    __slots__ = ("id", "allow", "deny", "type")

    ROLE = 0
    MEMBER = 1

    def __init__(self, data: PermissionOverwritePayload) -> None:
        self.id: int = int(data["id"])
        self.allow: int = int(data.get("allow", 0))
        self.deny: int = int(data.get("deny", 0))
        self.type: OverwriteType = data["type"]

    def _asdict(self) -> PermissionOverwritePayload:
        return {
            "id": self.id,
            "allow": str(self.allow),
            "deny": str(self.deny),
            "type": self.type,
        }

    def is_role(self) -> bool:
        return self.type == 0

    def is_member(self) -> bool:
        return self.type == 1


class GuildChannel(ABC):
    """An ABC that details the common operations on a Discord guild channel.

    The following classes implement this ABC:

    - :class:`.TextChannel`
    - :class:`.VoiceChannel`
    - :class:`.CategoryChannel`
    - :class:`.StageChannel`
    - :class:`.ForumChannel`
    - :class:`.MediaChannel`

    This ABC must also implement :class:`.abc.Snowflake`.

    Attributes
    ----------
    name: :class:`str`
        The channel name.
    guild: :class:`.Guild`
        The guild the channel belongs to.
    position: :class:`int`
        The position in the channel list. This is a number that starts at 0.
        e.g. the top channel is position 0.
    """

    __slots__ = ()

    id: int
    name: str
    guild: Guild
    type: ChannelType
    position: int
    category_id: Optional[int]
    _flags: int
    _state: ConnectionState
    _overwrites: list[_Overwrites]

    if TYPE_CHECKING:

        def __init__(
            self, *, state: ConnectionState, guild: Guild, data: Mapping[str, Any]
        ) -> None: ...

    def __str__(self) -> str:
        return self.name

    @property
    def _sorting_bucket(self) -> int:
        raise NotImplementedError

    def _update(self, guild: Guild, data: dict[str, Any]) -> None:
        raise NotImplementedError

    async def _move(
        self,
        position: int,
        parent_id: Optional[int] = None,
        lock_permissions: bool = False,
        *,
        reason: Optional[str],
    ) -> None:
        if position < 0:
            msg = "Channel position cannot be less than 0."
            raise ValueError(msg)

        http = self._state.http
        bucket = self._sorting_bucket
        channels = [c for c in self.guild.channels if c._sorting_bucket == bucket]
        channels = cast("list[GuildChannel]", channels)

        channels.sort(key=lambda c: c.position)

        try:
            # remove ourselves from the channel list
            channels.remove(self)
        except ValueError:
            # not there somehow lol
            return
        else:
            index = next(
                (i for i, c in enumerate(channels) if c.position >= position), len(channels)
            )
            # add ourselves at our designated position
            channels.insert(index, self)

        payload: list[ChannelPositionUpdatePayload] = []
        for index, c in enumerate(channels):
            d: ChannelPositionUpdatePayload = {"id": c.id, "position": index}
            if parent_id is not MISSING and c.id == self.id:
                d.update(parent_id=parent_id, lock_permissions=lock_permissions)
            payload.append(d)

        await http.bulk_channel_update(self.guild.id, payload, reason=reason)

    async def _edit(
        self,
        *,
        name: str = MISSING,
        topic: Optional[str] = MISSING,
        position: int = MISSING,
        nsfw: bool = MISSING,
        sync_permissions: bool = MISSING,
        category: Optional[Snowflake] = MISSING,
        slowmode_delay: Optional[int] = MISSING,
        default_thread_slowmode_delay: Optional[int] = MISSING,
        default_auto_archive_duration: Optional[AnyThreadArchiveDuration] = MISSING,
        type: ChannelType = MISSING,
        overwrites: Mapping[Union[Role, Member], PermissionOverwrite] = MISSING,
        bitrate: int = MISSING,
        user_limit: int = MISSING,
        rtc_region: Optional[Union[str, VoiceRegion]] = MISSING,
        video_quality_mode: VideoQualityMode = MISSING,
        flags: ChannelFlags = MISSING,
        available_tags: Sequence[ForumTag] = MISSING,
        default_reaction: Optional[Union[str, Emoji, PartialEmoji]] = MISSING,
        default_sort_order: Optional[ThreadSortOrder] = MISSING,
        default_layout: ThreadLayout = MISSING,
        reason: Optional[str] = None,
    ) -> Optional[ChannelPayload]:
        parent_id: Optional[int]
        if category is not MISSING:
            # if category is given, it's either `None` (no parent) or a category channel
            parent_id = category.id if category else None
        else:
            # if it's not given, don't change the category
            parent_id = MISSING

        rtc_region_payload: Optional[str]
        if rtc_region is not MISSING:
            rtc_region_payload = str(rtc_region) if rtc_region is not None else None
        else:
            rtc_region_payload = MISSING

        video_quality_mode_payload: Optional[int]
        if video_quality_mode is not MISSING:
            video_quality_mode_payload = int(video_quality_mode)
        else:
            video_quality_mode_payload = MISSING

        default_auto_archive_duration_payload: Optional[int]
        if default_auto_archive_duration is not MISSING:
            default_auto_archive_duration_payload = (
                int(default_auto_archive_duration)
                if default_auto_archive_duration is not None
                else default_auto_archive_duration
            )
        else:
            default_auto_archive_duration_payload = MISSING

        lock_permissions: bool = bool(sync_permissions)

        overwrites_payload: list[PermissionOverwritePayload] = MISSING

        if position is not MISSING:
            await self._move(
                position, parent_id=parent_id, lock_permissions=lock_permissions, reason=reason
            )
            parent_id = MISSING  # no need to change it again in the edit request below
        elif lock_permissions:
            if parent_id is not MISSING:
                p_id = parent_id
            else:
                p_id = self.category_id

            if p_id is not None and (parent := self.guild.get_channel(p_id)):
                overwrites_payload = [c._asdict() for c in parent._overwrites]

        if overwrites not in (MISSING, None):
            overwrites_payload = []
            for target, perm in overwrites.items():
                if not isinstance(perm, PermissionOverwrite):
                    msg = f"Expected PermissionOverwrite, received {perm.__class__.__name__}"
                    raise TypeError(msg)

                allow, deny = perm.pair()
                payload: PermissionOverwritePayload = {
                    "allow": str(allow.value),
                    "deny": str(deny.value),
                    "id": target.id,
                    "type": _Overwrites.ROLE if isinstance(target, Role) else _Overwrites.MEMBER,
                }
                overwrites_payload.append(payload)

        type_payload: int
        if type is not MISSING:
            if not isinstance(type, ChannelType):
                msg = "type field must be of type ChannelType"
                raise TypeError(msg)
            type_payload = type.value
        else:
            type_payload = MISSING

        flags_payload: int
        if flags is not MISSING:
            if not isinstance(flags, ChannelFlags):
                msg = "flags field must be of type ChannelFlags"
                raise TypeError(msg)
            flags_payload = flags.value
        else:
            flags_payload = MISSING

        available_tags_payload: list[PartialForumTagPayload] = MISSING
        if available_tags is not MISSING:
            available_tags_payload = [tag.to_dict() for tag in available_tags]

        default_reaction_emoji_payload: Optional[DefaultReactionPayload] = MISSING
        if default_reaction is not MISSING:
            if default_reaction is not None:
                emoji_name, emoji_id = PartialEmoji._emoji_to_name_id(default_reaction)
                default_reaction_emoji_payload = {
                    "emoji_name": emoji_name,
                    "emoji_id": emoji_id,
                }
            else:
                default_reaction_emoji_payload = None

        default_sort_order_payload: Optional[int] = MISSING
        if default_sort_order is not MISSING:
            default_sort_order_payload = (
                try_enum_to_int(default_sort_order) if default_sort_order is not None else None
            )

        default_layout_payload: int = MISSING
        if default_layout is not MISSING:
            default_layout_payload = try_enum_to_int(default_layout)

        options: dict[str, Any] = {
            "name": name,
            "parent_id": parent_id,
            "topic": topic,
            "bitrate": bitrate,
            "nsfw": nsfw,
            "user_limit": user_limit,
            # note: not passing `position` as it already got updated before, if passed
            "permission_overwrites": overwrites_payload,
            "rate_limit_per_user": slowmode_delay,
            "default_thread_rate_limit_per_user": default_thread_slowmode_delay,
            "type": type_payload,
            "rtc_region": rtc_region_payload,
            "video_quality_mode": video_quality_mode_payload,
            "default_auto_archive_duration": default_auto_archive_duration_payload,
            "flags": flags_payload,
            "available_tags": available_tags_payload,
            "default_reaction_emoji": default_reaction_emoji_payload,
            "default_sort_order": default_sort_order_payload,
            "default_forum_layout": default_layout_payload,
        }
        options = {k: v for k, v in options.items() if v is not MISSING}

        if options:
            return await self._state.http.edit_channel(self.id, reason=reason, **options)

    def _fill_overwrites(self, data: GuildChannelPayload) -> None:
        self._overwrites = []
        everyone_index = 0
        everyone_id = self.guild.id

        for index, overridden in enumerate(data.get("permission_overwrites", [])):
            overwrite = _Overwrites(overridden)
            self._overwrites.append(overwrite)

            if overwrite.type == _Overwrites.MEMBER:
                continue

            if overwrite.id == everyone_id:
                # the @everyone role is not guaranteed to be the first one
                # in the list of permission overwrites, however the permission
                # resolution code kind of requires that it is the first one in
                # the list since it is special. So we need the index so we can
                # swap it to be the first one.
                everyone_index = index

        # do the swap
        tmp = self._overwrites
        if tmp:
            tmp[everyone_index], tmp[0] = tmp[0], tmp[everyone_index]

    @property
<<<<<<< HEAD
    def changed_roles(self) -> list[Role]:
        """List[:class:`.Role`]: Returns a list of roles that have been overridden from
=======
    def changed_roles(self) -> List[Role]:
        """:class:`list`\\[:class:`.Role`]: Returns a list of roles that have been overridden from
>>>>>>> 26ab16c3
        their default values in the :attr:`.Guild.roles` attribute.
        """
        ret: list[Role] = []
        g = self.guild
        for overwrite in filter(lambda o: o.is_role(), self._overwrites):
            role = g.get_role(overwrite.id)
            if role is None:
                continue

            role = copy.copy(role)
            role.permissions.handle_overwrite(overwrite.allow, overwrite.deny)
            ret.append(role)
        return ret

    @property
    def mention(self) -> str:
        """:class:`str`: The string that allows you to mention the channel."""
        return f"<#{self.id}>"

    @property
    def created_at(self) -> datetime:
        """:class:`datetime.datetime`: Returns the channel's creation time in UTC."""
        return utils.snowflake_time(self.id)

    def overwrites_for(self, obj: Union[Role, User]) -> PermissionOverwrite:
        """Returns the channel-specific overwrites for a member or a role.

        Parameters
        ----------
        obj: :class:`.Role` | :class:`.abc.User`
            The role or user denoting
            whose overwrite to get.

        Returns
        -------
        :class:`~disnake.PermissionOverwrite`
            The permission overwrites for this object.
        """
        predicate: Callable[[_Overwrites], bool]
        if isinstance(obj, User):
            predicate = lambda p: p.is_member()
        elif isinstance(obj, Role):
            predicate = lambda p: p.is_role()
        else:
            predicate = lambda p: True

        for overwrite in filter(predicate, self._overwrites):
            if overwrite.id == obj.id:
                allow = Permissions(overwrite.allow)
                deny = Permissions(overwrite.deny)
                return PermissionOverwrite.from_pair(allow, deny)

        return PermissionOverwrite()

    @property
    def overwrites(self) -> dict[Union[Role, Member], PermissionOverwrite]:
        """Returns all of the channel's overwrites.

        This is returned as a dictionary where the key contains the target which
        can be either a :class:`~disnake.Role` or a :class:`~disnake.Member` and the value is the
        overwrite as a :class:`~disnake.PermissionOverwrite`.

        Returns
        -------
        :class:`dict`\\[:class:`~disnake.Role` | :class:`~disnake.Member`, :class:`~disnake.PermissionOverwrite`]
            The channel's permission overwrites.
        """
        ret = {}
        for ow in self._overwrites:
            allow = Permissions(ow.allow)
            deny = Permissions(ow.deny)
            overwrite = PermissionOverwrite.from_pair(allow, deny)
            target = None

            if ow.is_role():
                target = self.guild.get_role(ow.id)
            elif ow.is_member():
                target = self.guild.get_member(ow.id)

            # TODO: There is potential data loss here in the non-chunked
            # case, i.e. target is None because get_member returned nothing.
            # This can be fixed with a slight breaking change to the return type,
            # i.e. adding disnake.Object to the list of it
            # However, for now this is an acceptable compromise.
            if target is not None:
                ret[target] = overwrite
        return ret

    @property
    def category(self) -> Optional[CategoryChannel]:
        """:class:`~disnake.CategoryChannel` | :data:`None`: The category this channel belongs to.

        If there is no category then this is :data:`None`.
        """
        if isinstance(self.guild, Object):
            return None
        return self.guild.get_channel(self.category_id)  # type: ignore

    @property
    def permissions_synced(self) -> bool:
        """:class:`bool`: Whether or not the permissions for this channel are synced with the
        category it belongs to.

        If there is no category then this is ``False``.

        .. versionadded:: 1.3
        """
        if self.category_id is None or isinstance(self.guild, Object):
            return False

        category = self.guild.get_channel(self.category_id)
        return bool(category and category.overwrites == self.overwrites)

    @property
    def flags(self) -> ChannelFlags:
        """:class:`.ChannelFlags`: The channel flags for this channel.

        .. versionadded:: 2.6
        """
        return ChannelFlags._from_value(self._flags)

    @property
    def jump_url(self) -> str:
        """A URL that can be used to jump to this channel.

        .. versionadded:: 2.4

        .. note::

            This exists for all guild channels but may not be usable by the client for all guild channel types.
        """
        return f"https://discord.com/channels/{self.guild.id}/{self.id}"

    def _apply_implict_permissions(self, base: Permissions) -> None:
        # if you can't send a message in a channel then you can't have certain
        # permissions as well
        if not base.send_messages:
            base.send_tts_messages = False
            base.send_voice_messages = False
            base.send_polls = False
            base.mention_everyone = False
            base.embed_links = False
            base.attach_files = False

        # if you can't view a channel then you have no permissions there
        if not base.view_channel:
            denied = Permissions.all_channel()
            base.value &= ~denied.value

    def permissions_for(
        self,
        obj: Union[Member, Role],
        /,
        *,
        ignore_timeout: bool = MISSING,
    ) -> Permissions:
        """Handles permission resolution for the :class:`~disnake.Member`
        or :class:`~disnake.Role`.

        This function takes into consideration the following cases:

        - Guild owner
        - Guild roles
        - Channel overrides
        - Member overrides
        - Timeouts

        If a :class:`~disnake.Role` is passed, then it checks the permissions
        someone with that role would have, which is essentially:

        - The default role permissions
        - The permissions of the role used as a parameter
        - The default role permission overwrites
        - The permission overwrites of the role used as a parameter

        .. note::
            If the channel originated from an :class:`.Interaction` and
            the :attr:`.guild` attribute is unavailable, such as with
            user-installed applications in guilds, this method will not work
            due to an API limitation.
            Consider using :attr:`.Interaction.permissions` or :attr:`~.Interaction.app_permissions` instead.

        .. versionchanged:: 2.0
            The object passed in can now be a role object.

        Parameters
        ----------
        obj: :class:`~disnake.Member` | :class:`~disnake.Role`
            The object to resolve permissions for. This could be either
            a member or a role. If it's a role then member overwrites
            are not computed.
        ignore_timeout: :class:`bool`
            Whether or not to ignore the user's timeout.
            Defaults to ``False``.

            .. versionadded:: 2.4

            .. note::

                This only applies to :class:`~disnake.Member` objects.

            .. versionchanged:: 2.6

                The default was changed to ``False``.

        Raises
        ------
        TypeError
            ``ignore_timeout`` is only supported for :class:`~disnake.Member` objects.

        Returns
        -------
        :class:`~disnake.Permissions`
            The resolved permissions for the member or role.
        """
        # The current cases can be explained as:
        # Guild owner get all permissions -- no questions asked. Otherwise...
        # The @everyone role gets the first application.
        # After that, the applied roles that the user has in the channel
        # (or otherwise) are then OR'd together.
        # After the role permissions are resolved, the member permissions
        # have to take into effect.
        # After all that is done.. you have to do the following:

        # The operation first takes into consideration the denied
        # and then the allowed.

        # Timeouted users have only view_channel and read_message_history
        # if they already have them.
        if ignore_timeout is not MISSING and isinstance(obj, Role):
            msg = "ignore_timeout is only supported for disnake.Member objects"
            raise TypeError(msg)

        if ignore_timeout is MISSING:
            ignore_timeout = False

        if self.guild.owner_id == obj.id:
            return Permissions.all()

        default = self.guild.default_role
        base = Permissions(default.permissions.value)

        # Handle the role case first
        if isinstance(obj, Role):
            base.value |= obj._permissions

            if base.administrator:
                return Permissions.all()

            # Apply @everyone allow/deny first since it's special
            try:
                maybe_everyone = self._overwrites[0]
                if maybe_everyone.id == self.guild.id:
                    base.handle_overwrite(allow=maybe_everyone.allow, deny=maybe_everyone.deny)
            except IndexError:
                pass

            if obj.is_default():
                return base

            overwrite = utils.get(self._overwrites, type=_Overwrites.ROLE, id=obj.id)
            if overwrite is not None:
                base.handle_overwrite(overwrite.allow, overwrite.deny)

            return base

        roles = obj._roles
        get_role = self.guild.get_role

        # Apply guild roles that the member has.
        for role_id in roles:
            role = get_role(role_id)
            if role is not None:
                base.value |= role._permissions

        # Guild-wide Administrator -> True for everything
        # Bypass all channel-specific overrides
        if base.administrator:
            return Permissions.all()

        # Apply @everyone allow/deny first since it's special
        try:
            maybe_everyone = self._overwrites[0]
            if maybe_everyone.id == self.guild.id:
                base.handle_overwrite(allow=maybe_everyone.allow, deny=maybe_everyone.deny)
                remaining_overwrites = self._overwrites[1:]
            else:
                remaining_overwrites = self._overwrites
        except IndexError:
            remaining_overwrites = self._overwrites

        denies = 0
        allows = 0

        # Apply channel specific role permission overwrites
        for overwrite in remaining_overwrites:
            if overwrite.is_role() and roles.has(overwrite.id):
                denies |= overwrite.deny
                allows |= overwrite.allow

        base.handle_overwrite(allow=allows, deny=denies)

        # Apply member specific permission overwrites
        for overwrite in remaining_overwrites:
            if overwrite.is_member() and overwrite.id == obj.id:
                base.handle_overwrite(allow=overwrite.allow, deny=overwrite.deny)
                break

        # if you have a timeout then you can't have any permissions
        # except read messages and read message history
        if not ignore_timeout and obj.current_timeout:
            allowed = Permissions(view_channel=True, read_message_history=True)
            base.value &= allowed.value

        return base

    async def delete(self, *, reason: Optional[str] = None) -> None:
        """|coro|

        Deletes the channel.

        You must have :attr:`.Permissions.manage_channels` permission to do this.

        Parameters
        ----------
        reason: :class:`str` | :data:`None`
            The reason for deleting this channel. Shows up on the audit log.

        Raises
        ------
        Forbidden
            You do not have proper permissions to delete the channel.
        NotFound
            The channel was not found or was already deleted.
        HTTPException
            Deleting the channel failed.
        """
        await self._state.http.delete_channel(self.id, reason=reason)

    @overload
    async def set_permissions(
        self,
        target: Union[Member, Role],
        *,
        overwrite: Optional[PermissionOverwrite] = ...,
        reason: Optional[str] = ...,
    ) -> None: ...

    @overload
    @_overload_with_permissions
    async def set_permissions(
        self,
        target: Union[Member, Role],
        *,
        reason: Optional[str] = ...,
        add_reactions: Optional[bool] = ...,
        administrator: Optional[bool] = ...,
        attach_files: Optional[bool] = ...,
        ban_members: Optional[bool] = ...,
        change_nickname: Optional[bool] = ...,
        connect: Optional[bool] = ...,
        create_events: Optional[bool] = ...,
        create_forum_threads: Optional[bool] = ...,
        create_guild_expressions: Optional[bool] = ...,
        create_instant_invite: Optional[bool] = ...,
        create_private_threads: Optional[bool] = ...,
        create_public_threads: Optional[bool] = ...,
        deafen_members: Optional[bool] = ...,
        embed_links: Optional[bool] = ...,
        external_emojis: Optional[bool] = ...,
        external_stickers: Optional[bool] = ...,
        kick_members: Optional[bool] = ...,
        manage_channels: Optional[bool] = ...,
        manage_emojis: Optional[bool] = ...,
        manage_emojis_and_stickers: Optional[bool] = ...,
        manage_events: Optional[bool] = ...,
        manage_guild: Optional[bool] = ...,
        manage_guild_expressions: Optional[bool] = ...,
        manage_messages: Optional[bool] = ...,
        manage_nicknames: Optional[bool] = ...,
        manage_permissions: Optional[bool] = ...,
        manage_roles: Optional[bool] = ...,
        manage_threads: Optional[bool] = ...,
        manage_webhooks: Optional[bool] = ...,
        mention_everyone: Optional[bool] = ...,
        moderate_members: Optional[bool] = ...,
        move_members: Optional[bool] = ...,
        mute_members: Optional[bool] = ...,
        pin_messages: Optional[bool] = ...,
        priority_speaker: Optional[bool] = ...,
        read_message_history: Optional[bool] = ...,
        read_messages: Optional[bool] = ...,
        request_to_speak: Optional[bool] = ...,
        send_messages: Optional[bool] = ...,
        send_messages_in_threads: Optional[bool] = ...,
        send_polls: Optional[bool] = ...,
        send_tts_messages: Optional[bool] = ...,
        send_voice_messages: Optional[bool] = ...,
        speak: Optional[bool] = ...,
        start_embedded_activities: Optional[bool] = ...,
        stream: Optional[bool] = ...,
        use_application_commands: Optional[bool] = ...,
        use_embedded_activities: Optional[bool] = ...,
        use_external_apps: Optional[bool] = ...,
        use_external_emojis: Optional[bool] = ...,
        use_external_sounds: Optional[bool] = ...,
        use_external_stickers: Optional[bool] = ...,
        use_slash_commands: Optional[bool] = ...,
        use_soundboard: Optional[bool] = ...,
        use_voice_activation: Optional[bool] = ...,
        view_audit_log: Optional[bool] = ...,
        view_channel: Optional[bool] = ...,
        view_creator_monetization_analytics: Optional[bool] = ...,
        view_guild_insights: Optional[bool] = ...,
    ) -> None: ...

    async def set_permissions(
        self,
        target,
        *,
        overwrite: Optional[PermissionOverwrite] = MISSING,
        reason: Optional[str] = None,
        **permissions,
    ) -> None:
        """|coro|

        Sets the channel specific permission overwrites for a target in the
        channel.

        The ``target`` parameter should either be a :class:`.Member` or a
        :class:`.Role` that belongs to guild.

        The ``overwrite`` parameter, if given, must either be :data:`None` or
        :class:`.PermissionOverwrite`. For convenience, you can pass in
        keyword arguments denoting :class:`.Permissions` attributes. If this is
        done, then you cannot mix the keyword arguments with the ``overwrite``
        parameter.

        If the ``overwrite`` parameter is :data:`None`, then the permission
        overwrites are deleted.

        You must have :attr:`.Permissions.manage_roles` permission to do this.

        .. note::

            This method *replaces* the old overwrites with the ones given.

        .. versionchanged:: 2.6
            Raises :exc:`TypeError` instead of ``InvalidArgument``.

        Examples
        --------
        Setting allow and deny: ::

            await message.channel.set_permissions(message.author, view_channel=True,
                                                                  send_messages=False)

        Deleting overwrites ::

            await channel.set_permissions(member, overwrite=None)

        Using :class:`.PermissionOverwrite` ::

            overwrite = disnake.PermissionOverwrite()
            overwrite.send_messages = False
            overwrite.view_channel = True
            await channel.set_permissions(member, overwrite=overwrite)

        Parameters
        ----------
        target: :class:`.Member` | :class:`.Role`
            The member or role to overwrite permissions for.
        overwrite: :class:`.PermissionOverwrite` | :data:`None`
            The permissions to allow and deny to the target, or :data:`None` to
            delete the overwrite.
        **permissions
            A keyword argument list of permissions to set for ease of use.
            Cannot be mixed with ``overwrite``.
        reason: :class:`str` | :data:`None`
            The reason for doing this action. Shows up on the audit log.

        Raises
        ------
        Forbidden
            You do not have permissions to edit channel specific permissions.
        HTTPException
            Editing channel specific permissions failed.
        NotFound
            The role or member being edited is not part of the guild.
        TypeError
            ``overwrite`` is invalid,
            the target type was not :class:`.Role` or :class:`.Member`,
            both keyword arguments and ``overwrite`` were provided,
            or invalid permissions were provided as keyword arguments.
        """
        http = self._state.http

        if isinstance(target, User):
            perm_type = _Overwrites.MEMBER
        elif isinstance(target, Role):
            perm_type = _Overwrites.ROLE
        else:
            msg = "target parameter must be either Member or Role"
            raise TypeError(msg)

        if overwrite is MISSING:
            if len(permissions) == 0:
                msg = "No overwrite provided."
                raise TypeError(msg)
            try:
                overwrite = PermissionOverwrite(**permissions)
            except (ValueError, TypeError) as e:
                msg = "Invalid permissions given to keyword arguments."
                raise TypeError(msg) from e
        else:
            if len(permissions) > 0:
                msg = "Cannot mix overwrite and keyword arguments."
                raise TypeError(msg)

        # TODO: wait for event

        if overwrite is None:
            await http.delete_channel_permissions(self.id, target.id, reason=reason)
        elif isinstance(overwrite, PermissionOverwrite):
            (allow, deny) = overwrite.pair()
            await http.edit_channel_permissions(
                self.id, target.id, allow.value, deny.value, perm_type, reason=reason
            )
        else:
            msg = "Invalid overwrite type provided."
            raise TypeError(msg)

    async def _clone_impl(
        self,
        base_attrs: dict[str, Any],
        *,
        name: Optional[str] = None,
        category: Optional[Snowflake] = MISSING,
        overwrites: Mapping[Union[Role, Member], PermissionOverwrite] = MISSING,
        reason: Optional[str] = None,
    ) -> Self:
        # if the overwrites are MISSING, defaults to the
        # original permissions of the channel
        overwrites_payload: list[PermissionOverwritePayload]
        if overwrites is not MISSING:
            if not isinstance(overwrites, dict):
                msg = "overwrites parameter expects a dict."
                raise TypeError(msg)

            overwrites_payload = []
            for target, perm in overwrites.items():
                if not isinstance(perm, PermissionOverwrite):
                    msg = f"Expected PermissionOverwrite, received {perm.__class__.__name__}"
                    raise TypeError(msg)

                allow, deny = perm.pair()
                payload: PermissionOverwritePayload = {
                    "allow": str(allow.value),
                    "deny": str(deny.value),
                    "id": target.id,
                    "type": (_Overwrites.ROLE if isinstance(target, Role) else _Overwrites.MEMBER),
                }
                overwrites_payload.append(payload)
        else:
            overwrites_payload = [x._asdict() for x in self._overwrites]
        base_attrs["permission_overwrites"] = overwrites_payload
        if category is not MISSING:
            base_attrs["parent_id"] = category.id if category else None
        else:
            # if no category was given don't change the category
            base_attrs["parent_id"] = self.category_id
        base_attrs["name"] = name or self.name
        channel_type = base_attrs.get("type") or self.type.value
        guild_id = self.guild.id
        cls = self.__class__
        data = await self._state.http.create_channel(
            guild_id, channel_type, reason=reason, **base_attrs
        )
        obj = cls(state=self._state, guild=self.guild, data=data)

        # temporarily add it to the cache
        self.guild._channels[obj.id] = obj  # type: ignore
        return obj

    async def clone(self, *, name: Optional[str] = None, reason: Optional[str] = None) -> Self:
        """|coro|

        Clones this channel. This creates a channel with the same properties
        as this channel.

        You must have :attr:`.Permissions.manage_channels` permission to
        do this.

        .. versionadded:: 1.1

        Parameters
        ----------
        name: :class:`str` | :data:`None`
            The name of the new channel. If not provided, defaults to this channel name.
        reason: :class:`str` | :data:`None`
            The reason for cloning this channel. Shows up on the audit log.

        Raises
        ------
        Forbidden
            You do not have the proper permissions to create this channel.
        HTTPException
            Creating the channel failed.

        Returns
        -------
        :class:`.abc.GuildChannel`
            The channel that was created.
        """
        raise NotImplementedError

    @overload
    async def move(
        self,
        *,
        beginning: bool,
        offset: int = ...,
        category: Optional[Snowflake] = ...,
        sync_permissions: bool = ...,
        reason: Optional[str] = ...,
    ) -> None: ...

    @overload
    async def move(
        self,
        *,
        end: bool,
        offset: int = ...,
        category: Optional[Snowflake] = ...,
        sync_permissions: bool = ...,
        reason: Optional[str] = ...,
    ) -> None: ...

    @overload
    async def move(
        self,
        *,
        before: Snowflake,
        offset: int = ...,
        category: Optional[Snowflake] = ...,
        sync_permissions: bool = ...,
        reason: Optional[str] = ...,
    ) -> None: ...

    @overload
    async def move(
        self,
        *,
        after: Snowflake,
        offset: int = ...,
        category: Optional[Snowflake] = ...,
        sync_permissions: bool = ...,
        reason: Optional[str] = ...,
    ) -> None: ...

    async def move(self, **kwargs: Any) -> None:
        """|coro|

        A rich interface to help move a channel relative to other channels.

        If exact position movement is required, ``edit`` should be used instead.

        You must have :attr:`.Permissions.manage_channels` permission to
        do this.

        .. note::

            Voice channels will always be sorted below text channels.
            This is a Discord limitation.

        .. versionadded:: 1.7

        .. versionchanged:: 2.6
            Raises :exc:`TypeError` or :exc:`ValueError` instead of ``InvalidArgument``.

        Parameters
        ----------
        beginning: :class:`bool`
            Whether to move the channel to the beginning of the
            channel list (or category if given).
            This is mutually exclusive with ``end``, ``before``, and ``after``.
        end: :class:`bool`
            Whether to move the channel to the end of the
            channel list (or category if given).
            This is mutually exclusive with ``beginning``, ``before``, and ``after``.
        before: :class:`.abc.Snowflake`
            The channel that should be before our current channel.
            This is mutually exclusive with ``beginning``, ``end``, and ``after``.
        after: :class:`.abc.Snowflake`
            The channel that should be after our current channel.
            This is mutually exclusive with ``beginning``, ``end``, and ``before``.
        offset: :class:`int`
            The number of channels to offset the move by. For example,
            an offset of ``2`` with ``beginning=True`` would move
            it 2 after the beginning. A positive number moves it below
            while a negative number moves it above. Note that this
            number is relative and computed after the ``beginning``,
            ``end``, ``before``, and ``after`` parameters.
        category: :class:`.abc.Snowflake` | :data:`None`
            The category to move this channel under.
            If :data:`None` is given then it moves it out of the category.
            This parameter is ignored if moving a category channel.
        sync_permissions: :class:`bool`
            Whether to sync the permissions with the category (if given).
        reason: :class:`str` | :data:`None`
            The reason for moving this channel. Shows up on the audit log.

        Raises
        ------
        Forbidden
            You do not have permissions to move the channel.
        HTTPException
            Moving the channel failed.
        TypeError
            A bad mix of arguments were passed.
        ValueError
            An invalid position was given.
        """
        if not kwargs:
            return

        beginning, end = kwargs.get("beginning"), kwargs.get("end")
        before, after = kwargs.get("before"), kwargs.get("after")
        offset = kwargs.get("offset", 0)
        if sum(bool(a) for a in (beginning, end, before, after)) > 1:
            msg = "Only one of [before, after, end, beginning] can be used."
            raise TypeError(msg)

        bucket = self._sorting_bucket
        parent_id = kwargs.get("category", MISSING)
        if parent_id not in (MISSING, None):
            parent_id = parent_id.id
            channels = [
                ch
                for ch in self.guild.channels
                if ch._sorting_bucket == bucket and ch.category_id == parent_id
            ]
        else:
            channels = [
                ch
                for ch in self.guild.channels
                if ch._sorting_bucket == bucket and ch.category_id == self.category_id
            ]

        channels.sort(key=lambda c: (c.position, c.id))
        channels = cast("list[GuildChannel]", channels)

        try:
            # Try to remove ourselves from the channel list
            channels.remove(self)
        except ValueError:
            # If we're not there then it's probably due to not being in the category
            pass

        index = None
        if beginning:
            index = 0
        elif end:
            index = len(channels)
        elif before:
            index = next((i for i, c in enumerate(channels) if c.id == before.id), None)
        elif after:
            index = next((i + 1 for i, c in enumerate(channels) if c.id == after.id), None)

        if index is None:
            msg = "Could not resolve appropriate move position"
            raise ValueError(msg)

        channels.insert(max((index + offset), 0), self)
        payload: list[ChannelPositionUpdatePayload] = []
        lock_permissions = kwargs.get("sync_permissions", False)
        reason = kwargs.get("reason")
        for index, channel in enumerate(channels):
            d: ChannelPositionUpdatePayload = {"id": channel.id, "position": index}
            if parent_id is not MISSING and channel.id == self.id:
                d.update(parent_id=parent_id, lock_permissions=lock_permissions)
            payload.append(d)

        await self._state.http.bulk_channel_update(self.guild.id, payload, reason=reason)

    async def create_invite(
        self,
        *,
        reason: Optional[str] = None,
        max_age: int = 0,
        max_uses: int = 0,
        temporary: bool = False,
        unique: bool = True,
        target_type: Optional[InviteTarget] = None,
        target_user: Optional[User] = None,
        target_application: Optional[Union[Snowflake, PartyType]] = None,
        guild_scheduled_event: Optional[GuildScheduledEvent] = None,
    ) -> Invite:
        """|coro|

        Creates an instant invite from a text or voice channel.

        You must have :attr:`.Permissions.create_instant_invite` permission to
        do this.

        Parameters
        ----------
        max_age: :class:`int`
            How long the invite should last in seconds. If set to ``0``, then the invite
            doesn't expire. Defaults to ``0``.
        max_uses: :class:`int`
            How many uses the invite could be used for. If it's 0 then there
            are unlimited uses. Defaults to ``0``.
        temporary: :class:`bool`
            Whether the invite grants temporary membership
            (i.e. they get kicked after they disconnect). Defaults to ``False``.
        unique: :class:`bool`
            Whether a unique invite URL should be created. Defaults to ``True``.
            If this is set to ``False`` then it will return a previously created
            invite.
        target_type: :class:`.InviteTarget` | :data:`None`
            The type of target for the voice channel invite, if any.

            .. versionadded:: 2.0

        target_user: :class:`User` | :data:`None`
            The user whose stream to display for this invite, required if ``target_type`` is :attr:`.InviteTarget.stream`.
            The user must be streaming in the channel.

            .. versionadded:: 2.0

        target_application: :class:`.Snowflake` | :data:`None`
            The ID of the embedded application for the invite, required if ``target_type`` is :attr:`.InviteTarget.embedded_application`.

            .. versionadded:: 2.0

            .. versionchanged:: 2.9
                ``PartyType`` is deprecated, and :class:`.Snowflake` should be used instead.

        guild_scheduled_event: :class:`.GuildScheduledEvent` | :data:`None`
            The guild scheduled event to include with the invite.

            .. versionadded:: 2.3

        reason: :class:`str` | :data:`None`
            The reason for creating this invite. Shows up on the audit log.

        Raises
        ------
        HTTPException
            Invite creation failed.
        NotFound
            The channel that was passed is a category or an invalid channel.

        Returns
        -------
        :class:`.Invite`
            The newly created invite.
        """
        if isinstance(target_application, PartyType):
            utils.warn_deprecated(
                "PartyType is deprecated and will be removed in future version",
                stacklevel=2,
            )
            target_application = Object(target_application.value)
        data = await self._state.http.create_invite(
            self.id,
            reason=reason,
            max_age=max_age,
            max_uses=max_uses,
            temporary=temporary,
            unique=unique,
            target_type=try_enum_to_int(target_type),
            target_user_id=target_user.id if target_user else None,
            target_application_id=target_application.id if target_application else None,
        )
        invite = Invite.from_incomplete(data=data, state=self._state)
        invite.guild_scheduled_event = guild_scheduled_event
        return invite

    async def invites(self) -> list[Invite]:
        """|coro|

        Returns a list of all active instant invites from this channel.

        You must have :attr:`.Permissions.manage_channels` permission to use this.

        Raises
        ------
        Forbidden
            You do not have proper permissions to get the information.
        HTTPException
            An error occurred while fetching the information.

        Returns
        -------
        :class:`list`\\[:class:`.Invite`]
            The list of invites that are currently active.
        """
        state = self._state
        data = await state.http.invites_from_channel(self.id)
        guild = self.guild
        return [Invite(state=state, data=invite, channel=self, guild=guild) for invite in data]


class Messageable:
    """An ABC that details the common operations on a model that can send messages.

    The following classes implement this ABC:

    - :class:`~disnake.TextChannel`
    - :class:`~disnake.DMChannel`
    - :class:`~disnake.GroupChannel`
    - :class:`~disnake.User`
    - :class:`~disnake.Member`
    - :class:`~disnake.Thread`
    - :class:`~disnake.VoiceChannel`
    - :class:`~disnake.StageChannel`
    - :class:`~disnake.ext.commands.Context`
    - :class:`~disnake.PartialMessageable`
    """

    __slots__ = ()
    _state: ConnectionState

    async def _get_channel(self) -> MessageableChannel:
        raise NotImplementedError

    @overload
    async def send(
        self,
        content: Optional[str] = ...,
        *,
        tts: bool = ...,
        embed: Embed = ...,
        file: File = ...,
        stickers: Sequence[Union[GuildSticker, StandardSticker, StickerItem]] = ...,
        delete_after: float = ...,
        nonce: Union[str, int] = ...,
        suppress_embeds: bool = ...,
        flags: MessageFlags = ...,
        allowed_mentions: AllowedMentions = ...,
        reference: Union[Message, MessageReference, PartialMessage] = ...,
        mention_author: bool = ...,
        view: View = ...,
        components: MessageComponents = ...,
        poll: Poll = ...,
    ) -> Message: ...

    @overload
    async def send(
        self,
        content: Optional[str] = ...,
        *,
        tts: bool = ...,
        embed: Embed = ...,
        files: list[File] = ...,
        stickers: Sequence[Union[GuildSticker, StandardSticker, StickerItem]] = ...,
        delete_after: float = ...,
        nonce: Union[str, int] = ...,
        suppress_embeds: bool = ...,
        flags: MessageFlags = ...,
        allowed_mentions: AllowedMentions = ...,
        reference: Union[Message, MessageReference, PartialMessage] = ...,
        mention_author: bool = ...,
        view: View = ...,
        components: MessageComponents = ...,
        poll: Poll = ...,
    ) -> Message: ...

    @overload
    async def send(
        self,
        content: Optional[str] = ...,
        *,
        tts: bool = ...,
        embeds: list[Embed] = ...,
        file: File = ...,
        stickers: Sequence[Union[GuildSticker, StandardSticker, StickerItem]] = ...,
        delete_after: float = ...,
        nonce: Union[str, int] = ...,
        suppress_embeds: bool = ...,
        flags: MessageFlags = ...,
        allowed_mentions: AllowedMentions = ...,
        reference: Union[Message, MessageReference, PartialMessage] = ...,
        mention_author: bool = ...,
        view: View = ...,
        components: MessageComponents = ...,
        poll: Poll = ...,
    ) -> Message: ...

    @overload
    async def send(
        self,
        content: Optional[str] = ...,
        *,
        tts: bool = ...,
        embeds: list[Embed] = ...,
        files: list[File] = ...,
        stickers: Sequence[Union[GuildSticker, StandardSticker, StickerItem]] = ...,
        delete_after: float = ...,
        nonce: Union[str, int] = ...,
        suppress_embeds: bool = ...,
        flags: MessageFlags = ...,
        allowed_mentions: AllowedMentions = ...,
        reference: Union[Message, MessageReference, PartialMessage] = ...,
        mention_author: bool = ...,
        view: View = ...,
        components: MessageComponents = ...,
        poll: Poll = ...,
    ) -> Message: ...

    async def send(
        self,
        content: Optional[str] = None,
        *,
        tts: bool = False,
        embed: Optional[Embed] = None,
        embeds: Optional[list[Embed]] = None,
        file: Optional[File] = None,
        files: Optional[list[File]] = None,
        stickers: Optional[Sequence[Union[GuildSticker, StandardSticker, StickerItem]]] = None,
        delete_after: Optional[float] = None,
        nonce: Optional[Union[str, int]] = None,
        suppress_embeds: Optional[bool] = None,
        flags: Optional[MessageFlags] = None,
        allowed_mentions: Optional[AllowedMentions] = None,
        reference: Optional[Union[Message, MessageReference, PartialMessage]] = None,
        mention_author: Optional[bool] = None,
        view: Optional[View] = None,
        components: Optional[MessageComponents] = None,
        poll: Optional[Poll] = None,
    ):
        """|coro|

        Sends a message to the destination with the content given.

        The content must be a type that can convert to a string through ``str(content)``.

        At least one of ``content``, ``embed``/``embeds``, ``file``/``files``,
        ``stickers``, ``components``, ``poll`` or ``view`` must be provided.

        To upload a single file, the ``file`` parameter should be used with a
        single :class:`~disnake.File` object. To upload multiple files, the ``files``
        parameter should be used with a :class:`list` of :class:`~disnake.File` objects.
        **Specifying both parameters will lead to an exception**.

        To upload a single embed, the ``embed`` parameter should be used with a
        single :class:`.Embed` object. To upload multiple embeds, the ``embeds``
        parameter should be used with a :class:`list` of :class:`.Embed` objects.
        **Specifying both parameters will lead to an exception**.

        .. versionchanged:: 2.6
            Raises :exc:`TypeError` or :exc:`ValueError` instead of ``InvalidArgument``.

        Parameters
        ----------
        content: :class:`str` | :data:`None`
            The content of the message to send.
        tts: :class:`bool`
            Whether the message should be sent using text-to-speech.
        embed: :class:`.Embed`
            The rich embed for the content to send. This cannot be mixed with the
            ``embeds`` parameter.
        embeds: :class:`list`\\[:class:`.Embed`]
            A list of embeds to send with the content. Must be a maximum of 10.
            This cannot be mixed with the ``embed`` parameter.

            .. versionadded:: 2.0

        file: :class:`~disnake.File`
            The file to upload. This cannot be mixed with the ``files`` parameter.
        files: :class:`list`\\[:class:`~disnake.File`]
            A list of files to upload. Must be a maximum of 10.
            This cannot be mixed with the ``file`` parameter.
        stickers: :class:`~collections.abc.Sequence`\\[:class:`.GuildSticker` | :class:`.StandardSticker` | :class:`.StickerItem`]
            A list of stickers to upload. Must be a maximum of 3.

            .. versionadded:: 2.0

        nonce: :class:`str` | :class:`int`
            The nonce to use for sending this message. If the message was successfully sent,
            then the message will have a nonce with this value.
        delete_after: :class:`float`
            If provided, the number of seconds to wait in the background
            before deleting the message we just sent. If the deletion fails,
            then it is silently ignored.
        allowed_mentions: :class:`.AllowedMentions`
            Controls the mentions being processed in this message. If this is
            passed, then the object is merged with :attr:`.Client.allowed_mentions`.
            The merging behaviour only overrides attributes that have been explicitly passed
            to the object, otherwise it uses the attributes set in :attr:`.Client.allowed_mentions`.
            If no object is passed at all then the defaults given by :attr:`.Client.allowed_mentions`
            are used instead.

            .. versionadded:: 1.4

        reference: :class:`.Message` | :class:`.MessageReference` | :class:`.PartialMessage`
            A reference to the :class:`.Message` to which you are replying, this can be created using
            :meth:`.Message.to_reference` or passed directly as a :class:`.Message`. You can control
            whether this mentions the author of the referenced message using the :attr:`.AllowedMentions.replied_user`
            attribute of ``allowed_mentions`` or by setting ``mention_author``.

            .. versionadded:: 1.6

            .. note::

                Passing a :class:`.Message` or :class:`.PartialMessage` will only allow replies. To forward a message
                you must explicitly transform the message to a :class:`.MessageReference` using :meth:`.Message.to_reference` and specify the :class:`.MessageReferenceType`,
                or use :meth:`.Message.forward`.

        mention_author: :class:`bool` | :data:`None`
            If set, overrides the :attr:`.AllowedMentions.replied_user` attribute of ``allowed_mentions``.

            .. versionadded:: 1.6

        view: :class:`.ui.View`
            A Discord UI View to add to the message. This cannot be mixed with ``components``.

            .. versionadded:: 2.0

        components: |components_type|
            A list of components to include in the message. This cannot be mixed with ``view``.

            .. versionadded:: 2.4

            .. note::
                Passing v2 components here automatically sets the :attr:`~.MessageFlags.is_components_v2` flag.
                Setting this flag cannot be reverted. Note that this also disables the
                ``content``, ``embeds``, ``stickers``, and ``poll`` fields.

        suppress_embeds: :class:`bool`
            Whether to suppress embeds for the message. This hides
            all the embeds from the UI if set to ``True``.

            .. versionadded:: 2.5

        flags: :class:`.MessageFlags`
            The flags to set for this message.
            Only :attr:`~.MessageFlags.suppress_embeds`, :attr:`~.MessageFlags.suppress_notifications`,
            and :attr:`~.MessageFlags.is_components_v2` are supported.

            If parameter ``suppress_embeds`` is provided,
            that will override the setting of :attr:`.MessageFlags.suppress_embeds`.

            .. versionadded:: 2.9

        poll: :class:`.Poll`
            The poll to send with the message.

            .. versionadded:: 2.10

        Raises
        ------
        HTTPException
            Sending the message failed.
        Forbidden
            You do not have the proper permissions to send the message.
        TypeError
            Specified both ``file`` and ``files``,
            or you specified both ``embed`` and ``embeds``,
            or you specified both ``view`` and ``components``,
            or the ``reference`` object is not a :class:`.Message`,
            :class:`.MessageReference` or :class:`.PartialMessage`.
        ValueError
            The ``files`` or ``embeds`` list is too large, or
            you tried to send v2 components together with ``content``, ``embeds``, ``stickers``, or ``poll``.

        Returns
        -------
        :class:`.Message`
            The message that was sent.
        """
        channel = await self._get_channel()
        state = self._state
        content = str(content) if content is not None else None

        if file is not None and files is not None:
            msg = "cannot pass both file and files parameter to send()"
            raise TypeError(msg)

        if file is not None:
            if not isinstance(file, File):
                msg = "file parameter must be File"
                raise TypeError(msg)
            files = [file]

        if embed is not None and embeds is not None:
            msg = "cannot pass both embed and embeds parameter to send()"
            raise TypeError(msg)

        if embed is not None:
            embeds = [embed]

        embeds_payload = None
        if embeds is not None:
            if len(embeds) > 10:
                msg = "embeds parameter must be a list of up to 10 elements"
                raise ValueError(msg)
            for embed in embeds:
                if embed._files:
                    files = files or []
                    files.extend(embed._files.values())
            embeds_payload = [embed.to_dict() for embed in embeds]

        stickers_payload = None
        if stickers is not None:
            stickers_payload = [sticker.id for sticker in stickers]

        poll_payload = None
        if poll:
            poll_payload = poll._to_dict()

        allowed_mentions_payload = None
        if allowed_mentions is None:
            allowed_mentions_payload = state.allowed_mentions and state.allowed_mentions.to_dict()
        elif state.allowed_mentions is not None:
            allowed_mentions_payload = state.allowed_mentions.merge(allowed_mentions).to_dict()
        else:
            allowed_mentions_payload = allowed_mentions.to_dict()

        if mention_author is not None:
            allowed_mentions_payload = allowed_mentions_payload or AllowedMentions().to_dict()
            allowed_mentions_payload["replied_user"] = bool(mention_author)

        reference_payload = None
        if reference is not None:
            try:
                reference_payload = reference.to_message_reference_dict()
            except AttributeError:
                msg = "reference parameter must be Message, MessageReference, or PartialMessage"
                raise TypeError(msg) from None

        is_v2 = False
        if view is not None and components is not None:
            msg = "cannot pass both view and components parameter to send()"
            raise TypeError(msg)
        elif view:
            if not hasattr(view, "__discord_ui_view__"):
                msg = f"view parameter must be View not {view.__class__!r}"
                raise TypeError(msg)
            components_payload = view.to_components()
        elif components:
            from .ui.action_row import normalize_components_to_dict

            components_payload, is_v2 = normalize_components_to_dict(components)
        else:
            components_payload = None

        # set cv2 flag automatically
        if is_v2:
            flags = MessageFlags._from_value(0 if flags is None else flags.value)
            flags.is_components_v2 = True
        # components v2 cannot be used with other content fields
        if flags and flags.is_components_v2 and (content or embeds or stickers or poll):
            msg = "Cannot use v2 components with content, embeds, stickers, or polls"
            raise ValueError(msg)

        flags_payload = None
        if suppress_embeds is not None:
            flags = MessageFlags._from_value(0 if flags is None else flags.value)
            flags.suppress_embeds = suppress_embeds
        if flags is not None:
            flags_payload = flags.value

        if files is not None:
            if len(files) > 10:
                msg = "files parameter must be a list of up to 10 elements"
                raise ValueError(msg)
            elif not all(isinstance(file, File) for file in files):
                msg = "files parameter must be a list of File"
                raise TypeError(msg)

            try:
                data = await state.http.send_files(
                    channel.id,
                    files=files,
                    content=content,
                    tts=tts,
                    embeds=embeds_payload,
                    nonce=nonce,
                    allowed_mentions=allowed_mentions_payload,
                    message_reference=reference_payload,
                    stickers=stickers_payload,
                    components=components_payload,
                    poll=poll_payload,
                    flags=flags_payload,
                )
            finally:
                for f in files:
                    f.close()
        else:
            data = await state.http.send_message(
                channel.id,
                content,
                tts=tts,
                embeds=embeds_payload,
                nonce=nonce,
                allowed_mentions=allowed_mentions_payload,
                message_reference=reference_payload,
                stickers=stickers_payload,
                components=components_payload,
                poll=poll_payload,
                flags=flags_payload,
            )

        ret = state.create_message(channel=channel, data=data)
        if view:
            state.store_view(view, ret.id)

        if delete_after is not None:
            await ret.delete(delay=delete_after)
        return ret

    async def trigger_typing(self) -> None:
        """|coro|

        Triggers a *typing* indicator to the destination.

        *Typing* indicator will go away after 10 seconds, or after a message is sent.
        """
        channel = await self._get_channel()
        await self._state.http.send_typing(channel.id)

    def typing(self) -> Typing:
        """Returns a context manager that allows you to type for an indefinite period of time.

        This is useful for denoting long computations in your bot.

        .. note::

            This is both a regular context manager and an async context manager.
            This means that both ``with`` and ``async with`` work with this.

        Example Usage: ::

            async with channel.typing():
                # simulate something heavy
                await asyncio.sleep(10)

            await channel.send('done!')

        """
        return Typing(self)

    async def fetch_message(self, id: int, /) -> Message:
        """|coro|

        Retrieves a single :class:`.Message` from the destination.

        Parameters
        ----------
        id: :class:`int`
            The message ID to look for.

        Raises
        ------
        NotFound
            The specified message was not found.
        Forbidden
            You do not have the permissions required to get a message.
        HTTPException
            Retrieving the message failed.

        Returns
        -------
        :class:`.Message`
            The message asked for.
        """
        channel = await self._get_channel()
        data = await self._state.http.get_message(channel.id, id)
        return self._state.create_message(channel=channel, data=data)

    def pins(
        self, *, limit: Optional[int] = 50, before: Optional[SnowflakeTime] = None
    ) -> ChannelPinsIterator:
        """Returns an :class:`.AsyncIterator` that enables receiving the destination's pinned messages.

        You must have the :attr:`.Permissions.read_message_history` and :attr:`.Permissions.view_channel` permissions to use this.

        .. note::

            Due to a limitation with the Discord API, the :class:`.Message`
            objects returned by this method do not contain complete
            :attr:`.Message.reactions` data.

        .. versionchanged:: 2.11
            Now returns an :class:`.AsyncIterator` to support changes in Discord's API.
            ``await``\\ing the result of this method remains supported, but only returns the
            last 50 pins and is deprecated in favor of ``async for msg in channel.pins()``.

        Examples
        --------
        Usage ::

            counter = 0
            async for message in channel.pins(limit=100):
                if message.author == client.user:
                    counter += 1

        Flattening to a list ::

            pinned_messages = await channel.pins(limit=100).flatten()
            # pinned_messages is now a list of Message...

        All parameters are optional.

        Parameters
        ----------
        limit: :class:`int` | :data:`None`
            The number of pinned messages to retrieve.
            If :data:`None`, retrieves every pinned message in the channel. Note, however,
            that this would make it a slow operation.
        before: :class:`.abc.Snowflake` | :class:`datetime.datetime` | :data:`None`
            Retrieve messages pinned before this date or message.
            If a datetime is provided, it is recommended to use a UTC aware datetime.
            If the datetime is naive, it is assumed to be local time.

        Raises
        ------
        HTTPException
            Retrieving the pinned messages failed.

        Yields
        ------
        :class:`.Message`
            The pinned message from the parsed message data.
        """
        from .iterators import ChannelPinsIterator  # due to cyclic imports

        return ChannelPinsIterator(self, limit=limit, before=before)

    def history(
        self,
        *,
        limit: Optional[int] = 100,
        before: Optional[SnowflakeTime] = None,
        after: Optional[SnowflakeTime] = None,
        around: Optional[SnowflakeTime] = None,
        oldest_first: Optional[bool] = None,
    ) -> HistoryIterator:
        """Returns an :class:`.AsyncIterator` that enables receiving the destination's message history.

        You must have :attr:`.Permissions.read_message_history` permission to use this.

        Examples
        --------
        Usage ::

            counter = 0
            async for message in channel.history(limit=200):
                if message.author == client.user:
                    counter += 1

        Flattening into a list: ::

            messages = await channel.history(limit=123).flatten()
            # messages is now a list of Message...

        All parameters are optional.

        Parameters
        ----------
        limit: :class:`int` | :data:`None`
            The number of messages to retrieve.
            If :data:`None`, retrieves every message in the channel. Note, however,
            that this would make it a slow operation.
        before: :class:`.abc.Snowflake` | :class:`datetime.datetime` | :data:`None`
            Retrieve messages before this date or message.
            If a datetime is provided, it is recommended to use a UTC aware datetime.
            If the datetime is naive, it is assumed to be local time.
        after: :class:`.abc.Snowflake` | :class:`datetime.datetime` | :data:`None`
            Retrieve messages after this date or message.
            If a datetime is provided, it is recommended to use a UTC aware datetime.
            If the datetime is naive, it is assumed to be local time.
        around: :class:`.abc.Snowflake` | :class:`datetime.datetime` | :data:`None`
            Retrieve messages around this date or message.
            If a datetime is provided, it is recommended to use a UTC aware datetime.
            If the datetime is naive, it is assumed to be local time.
            When using this argument, the maximum limit is 101. Note that if the limit is an
            even number then this will return at most limit + 1 messages.
        oldest_first: :class:`bool` | :data:`None`
            If set to ``True``, return messages in oldest->newest order. Defaults to ``True`` if
            ``after`` is specified, otherwise ``False``.

        Raises
        ------
        Forbidden
            You do not have permissions to get channel message history.
        HTTPException
            The request to get message history failed.

        Yields
        ------
        :class:`.Message`
            The message with the message data parsed.
        """
        from .iterators import HistoryIterator  # cyclic import

        return HistoryIterator(
            self, limit=limit, before=before, after=after, around=around, oldest_first=oldest_first
        )


class Connectable(Protocol):
    """An ABC that details the common operations on a channel that can
    connect to a voice server.

    The following classes implement this ABC:

    - :class:`~disnake.VoiceChannel`
    - :class:`~disnake.StageChannel`

    Note
    ----
    This ABC is not decorated with :func:`typing.runtime_checkable`, so will fail :func:`isinstance`/:func:`issubclass`
    checks.
    """

    __slots__ = ()
    _state: ConnectionState
    guild: Guild
    id: int

    def _get_voice_client_key(self) -> tuple[int, str]:
        raise NotImplementedError

    def _get_voice_state_pair(self) -> tuple[int, int]:
        raise NotImplementedError

    async def connect(
        self,
        *,
        timeout: float = 60.0,
        reconnect: bool = True,
        cls: Callable[[Client, Connectable], VoiceProtocolT] = VoiceClient,
    ) -> VoiceProtocolT:
        """|coro|

        Connects to voice and creates a :class:`VoiceClient` to establish
        your connection to the voice server.

        This requires :attr:`Intents.voice_states`.

        Parameters
        ----------
        timeout: :class:`float`
            The timeout in seconds to wait for the voice endpoint.
        reconnect: :class:`bool`
            Whether the bot should automatically attempt
            a reconnect if a part of the handshake fails
            or the gateway goes down.
        cls: :class:`type`\\[:class:`VoiceProtocol`]
            A type that subclasses :class:`VoiceProtocol` to connect with.
            Defaults to :class:`VoiceClient`.

        Raises
        ------
        asyncio.TimeoutError
            Could not connect to the voice channel in time.
        ClientException
            You are already connected to a voice channel.
        opus.OpusNotLoaded
            The opus library has not been loaded.

        Returns
        -------
        :class:`VoiceProtocol`
            A voice client that is fully connected to the voice server.
        """
        key_id, _ = self._get_voice_client_key()
        state = self._state

        if state._get_voice_client(key_id):
            msg = "Already connected to a voice channel."
            raise ClientException(msg)

        client = state._get_client()
        voice = cls(client, self)

        if not isinstance(voice, VoiceProtocol):
            msg = "Type must meet VoiceProtocol abstract base class."
            raise TypeError(msg)

        state._add_voice_client(key_id, voice)

        try:
            await voice.connect(timeout=timeout, reconnect=reconnect)
        except asyncio.TimeoutError:
            try:
                await voice.disconnect(force=True)
            except Exception:
                # we don't care if disconnect failed because connection failed
                pass
            raise  # re-raise

        return voice<|MERGE_RESOLUTION|>--- conflicted
+++ resolved
@@ -503,13 +503,8 @@
             tmp[everyone_index], tmp[0] = tmp[0], tmp[everyone_index]
 
     @property
-<<<<<<< HEAD
     def changed_roles(self) -> list[Role]:
-        """List[:class:`.Role`]: Returns a list of roles that have been overridden from
-=======
-    def changed_roles(self) -> List[Role]:
         """:class:`list`\\[:class:`.Role`]: Returns a list of roles that have been overridden from
->>>>>>> 26ab16c3
         their default values in the :attr:`.Guild.roles` attribute.
         """
         ret: list[Role] = []
