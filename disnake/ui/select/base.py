# SPDX-License-Identifier: MIT

from __future__ import annotations

import os
from abc import ABC, abstractmethod
from collections.abc import Mapping, Sequence
from typing import (
    TYPE_CHECKING,
    Callable,
    ClassVar,
    Generic,
    Optional,
    TypeVar,
    Union,
)

from ...components import AnySelectMenu, SelectDefaultValue
from ...enums import ComponentType, SelectDefaultValueType
from ...object import Object
from ...utils import MISSING, humanize_list, iscoroutinefunction
from ..item import DecoratedItem, Item

__all__ = ("BaseSelect",)

if TYPE_CHECKING:
    from typing_extensions import ParamSpec, Self

    from ...abc import Snowflake
    from ...interactions import MessageInteraction
    from ..item import ItemCallbackType
    from ..view import View

else:
    ParamSpec = TypeVar


S_co = TypeVar("S_co", bound="BaseSelect", covariant=True)
V_co = TypeVar("V_co", bound="Optional[View]", covariant=True)
SelectMenuT = TypeVar("SelectMenuT", bound=AnySelectMenu)
SelectValueT = TypeVar("SelectValueT")
P = ParamSpec("P")

SelectDefaultValueMultiInputType = Union[SelectValueT, SelectDefaultValue]
# almost the same as above, but with `Object`; used for selects where the type isn't ambiguous (i.e. all except mentionable select)
SelectDefaultValueInputType = Union[SelectDefaultValueMultiInputType[SelectValueT], Object]


class BaseSelect(Generic[SelectMenuT, SelectValueT, V_co], Item[V_co], ABC):
    """Represents an abstract UI select menu.

    This is usually represented as a drop down menu.

    This isn't meant to be used directly, instead use one of the concrete select menu types:

    - :class:`disnake.ui.StringSelect`
    - :class:`disnake.ui.UserSelect`
    - :class:`disnake.ui.RoleSelect`
    - :class:`disnake.ui.MentionableSelect`
    - :class:`disnake.ui.ChannelSelect`

    .. versionadded:: 2.7
    """

    __repr_attributes__: ClassVar[tuple[str, ...]] = (
        "placeholder",
        "min_values",
        "max_values",
        "disabled",
        "required",
    )
    # We have to set this to MISSING in order to overwrite the abstract property from UIComponent
    _underlying: SelectMenuT = MISSING

    # Subclasses are expected to set this
    _default_value_type_map: ClassVar[Mapping[SelectDefaultValueType, tuple[type[Snowflake], ...]]]

    def __init__(
        self,
        underlying_type: type[SelectMenuT],
        component_type: ComponentType,
        *,
        custom_id: str,
        placeholder: Optional[str],
        min_values: int,
        max_values: int,
        disabled: bool,
        default_values: Optional[Sequence[SelectDefaultValueInputType[SelectValueT]]],
        required: bool,
        id: int,
        row: Optional[int],
    ) -> None:
        super().__init__()
        self._selected_values: list[SelectValueT] = []
        self._provided_custom_id = custom_id is not MISSING
        custom_id = os.urandom(16).hex() if custom_id is MISSING else custom_id
        self._underlying = underlying_type._raw_construct(
            type=component_type,
            id=id,
            custom_id=custom_id,
            placeholder=placeholder,
            min_values=min_values,
            max_values=max_values,
            disabled=disabled,
            default_values=self._transform_default_values(default_values) if default_values else [],
            required=required,
        )
        self.row = row

    @property
    def custom_id(self) -> str:
        """:class:`str`: The ID of the select menu that gets received during an interaction."""
        return self._underlying.custom_id

    @custom_id.setter
    def custom_id(self, value: str) -> None:
        if not isinstance(value, str):
            msg = "custom_id must be None or str"
            raise TypeError(msg)

        self._underlying.custom_id = value

    @property
    def placeholder(self) -> Optional[str]:
        """:class:`str` | :data:`None`: The placeholder text that is shown if nothing is selected, if any."""
        return self._underlying.placeholder

    @placeholder.setter
    def placeholder(self, value: Optional[str]) -> None:
        if value is not None and not isinstance(value, str):
            msg = "placeholder must be None or str"
            raise TypeError(msg)

        self._underlying.placeholder = value

    @property
    def min_values(self) -> int:
        """:class:`int`: The minimum number of items that must be chosen for this select menu."""
        return self._underlying.min_values

    @min_values.setter
    def min_values(self, value: int) -> None:
        self._underlying.min_values = int(value)

    @property
    def max_values(self) -> int:
        """:class:`int`: The maximum number of items that must be chosen for this select menu."""
        return self._underlying.max_values

    @max_values.setter
    def max_values(self, value: int) -> None:
        self._underlying.max_values = int(value)

    @property
    def disabled(self) -> bool:
        """:class:`bool`: Whether the select menu is disabled."""
        return self._underlying.disabled

    @disabled.setter
    def disabled(self, value: bool) -> None:
        self._underlying.disabled = bool(value)

    @property
<<<<<<< HEAD
    def default_values(self) -> list[SelectDefaultValue]:
        """List[:class:`.SelectDefaultValue`]: The list of values that are selected by default.
=======
    def default_values(self) -> List[SelectDefaultValue]:
        """:class:`list`\\[:class:`.SelectDefaultValue`]: The list of values that are selected by default.
>>>>>>> 26ab16c3
        Only available for auto-populated select menus.
        """
        return self._underlying.default_values

    @default_values.setter
    def default_values(
        self, value: Optional[Sequence[SelectDefaultValueInputType[SelectValueT]]]
    ) -> None:
        self._underlying.default_values = self._transform_default_values(value) if value else []

    @property
    def required(self) -> bool:
        """:class:`bool`: Whether the select menu is required.
        Only applies to components in modals.

        .. versionadded:: 2.11
        """
        return self._underlying.required

    @required.setter
    def required(self, value: bool) -> None:
        self._underlying.required = bool(value)

    @property
    def values(self) -> list[SelectValueT]:
        return self._selected_values

    @property
    def width(self) -> int:
        return 5

    def refresh_component(self, component: SelectMenuT) -> None:
        self._underlying = component

    def refresh_state(self, interaction: MessageInteraction) -> None:
        self._selected_values = interaction.resolved_values  # type: ignore

    @classmethod
    @abstractmethod
    def from_component(cls, component: SelectMenuT) -> Self:
        raise NotImplementedError

    def is_dispatchable(self) -> bool:
        """Whether the select menu is dispatchable. This will always return ``True``.

        :return type: :class:`bool`
        """
        return True

    @classmethod
    def _transform_default_values(
        cls, values: Sequence[SelectDefaultValueInputType[SelectValueT]]
    ) -> list[SelectDefaultValue]:
        result: list[SelectDefaultValue] = []

        for value in values:
            # If we have a SelectDefaultValue, just use it as-is
            if isinstance(value, SelectDefaultValue):
                if value.type not in cls._default_value_type_map:
                    allowed_types = [str(t) for t in cls._default_value_type_map]
                    msg = f"SelectDefaultValue.type should be {humanize_list(allowed_types, 'or')}, not {value.type}"
                    raise ValueError(msg)
                result.append(value)
                continue

            # Otherwise, look through the list of allowed input types and
            # get the associated SelectDefaultValueType
            for (
                value_type,  # noqa: B007  # we use value_type outside of the loop
                types,
            ) in cls._default_value_type_map.items():
                if isinstance(value, types):
                    break
            else:
                allowed_types = [
                    t.__name__ for ts in cls._default_value_type_map.values() for t in ts
                ]
                allowed_types.append(SelectDefaultValue.__name__)
                msg = f"Expected type of default value to be {humanize_list(allowed_types, 'or')}, not {type(value)!r}"
                raise TypeError(msg)

            result.append(SelectDefaultValue(value.id, value_type))

        return result


def _create_decorator(
    # FIXME(3.0): rename `cls` parameter to more closely represent any callable argument type
    cls: Callable[P, S_co],
    /,
    *args: P.args,
    **kwargs: P.kwargs,
) -> Callable[[ItemCallbackType[V_co, S_co]], DecoratedItem[S_co]]:
    if args:
        # the `*args` def above is just to satisfy the typechecker
        msg = "expected no *args"
        raise RuntimeError(msg)

    if not callable(cls):
        msg = "cls argument must be callable"
        raise TypeError(msg)

    def decorator(func: ItemCallbackType[V_co, S_co]) -> DecoratedItem[S_co]:
        if not iscoroutinefunction(func):
            msg = "select function must be a coroutine function"
            raise TypeError(msg)

        func.__discord_ui_model_type__ = cls
        func.__discord_ui_model_kwargs__ = kwargs
        return func  # type: ignore

    return decorator<|MERGE_RESOLUTION|>--- conflicted
+++ resolved
@@ -161,13 +161,8 @@
         self._underlying.disabled = bool(value)
 
     @property
-<<<<<<< HEAD
     def default_values(self) -> list[SelectDefaultValue]:
-        """List[:class:`.SelectDefaultValue`]: The list of values that are selected by default.
-=======
-    def default_values(self) -> List[SelectDefaultValue]:
         """:class:`list`\\[:class:`.SelectDefaultValue`]: The list of values that are selected by default.
->>>>>>> 26ab16c3
         Only available for auto-populated select menus.
         """
         return self._underlying.default_values
