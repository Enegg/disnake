--- conflicted
+++ resolved
@@ -570,13 +570,8 @@
         return self.colour
 
     @property
-<<<<<<< HEAD
     def roles(self) -> list[Role]:
-        """List[:class:`Role`]: A :class:`list` of :class:`Role` that the member belongs to. Note
-=======
-    def roles(self) -> List[Role]:
         """:class:`list`\\[:class:`Role`]: A :class:`list` of :class:`Role` that the member belongs to. Note
->>>>>>> 26ab16c3
         that the first element of this list is always the default '@everyone'
         role.
 
