--- conflicted
+++ resolved
@@ -334,25 +334,15 @@
         return base
 
     @property
-<<<<<<< HEAD
     def members(self) -> list[Member]:
-        """List[:class:`Member`]: Returns all members that can see this channel."""
-=======
-    def members(self) -> List[Member]:
         """:class:`list`\\[:class:`Member`]: Returns all members that can see this channel."""
->>>>>>> 26ab16c3
         if isinstance(self.guild, Object):
             return []
         return [m for m in self.guild.members if self.permissions_for(m).view_channel]
 
     @property
-<<<<<<< HEAD
     def threads(self) -> list[Thread]:
-        """List[:class:`Thread`]: Returns all the threads that you can see.
-=======
-    def threads(self) -> List[Thread]:
         """:class:`list`\\[:class:`Thread`]: Returns all the threads that you can see.
->>>>>>> 26ab16c3
 
         .. versionadded:: 2.0
         """
@@ -1230,13 +1220,8 @@
         return ChannelType.voice.value
 
     @property
-<<<<<<< HEAD
     def members(self) -> list[Member]:
-        """List[:class:`Member`]: Returns all members that are currently inside this voice channel."""
-=======
-    def members(self) -> List[Member]:
         """:class:`list`\\[:class:`Member`]: Returns all members that are currently inside this voice channel."""
->>>>>>> 26ab16c3
         if isinstance(self.guild, Object):
             return []
 
@@ -2097,13 +2082,8 @@
         return self
 
     @property
-<<<<<<< HEAD
     def requesting_to_speak(self) -> list[Member]:
-        """List[:class:`Member`]: A list of members who are requesting to speak in the stage channel."""
-=======
-    def requesting_to_speak(self) -> List[Member]:
         """:class:`list`\\[:class:`Member`]: A list of members who are requesting to speak in the stage channel."""
->>>>>>> 26ab16c3
         return [
             member
             for member in self.members
@@ -2111,13 +2091,8 @@
         ]
 
     @property
-<<<<<<< HEAD
     def speakers(self) -> list[Member]:
-        """List[:class:`Member`]: A list of members who have been permitted to speak in the stage channel.
-=======
-    def speakers(self) -> List[Member]:
         """:class:`list`\\[:class:`Member`]: A list of members who have been permitted to speak in the stage channel.
->>>>>>> 26ab16c3
 
         .. versionadded:: 2.0
         """
@@ -2130,26 +2105,16 @@
         ]
 
     @property
-<<<<<<< HEAD
     def listeners(self) -> list[Member]:
-        """List[:class:`Member`]: A list of members who are listening in the stage channel.
-=======
-    def listeners(self) -> List[Member]:
         """:class:`list`\\[:class:`Member`]: A list of members who are listening in the stage channel.
->>>>>>> 26ab16c3
 
         .. versionadded:: 2.0
         """
         return [member for member in self.members if member.voice and member.voice.suppress]
 
     @property
-<<<<<<< HEAD
     def moderators(self) -> list[Member]:
-        """List[:class:`Member`]: A list of members who are moderating the stage channel.
-=======
-    def moderators(self) -> List[Member]:
         """:class:`list`\\[:class:`Member`]: A list of members who are moderating the stage channel.
->>>>>>> 26ab16c3
 
         .. versionadded:: 2.0
         """
@@ -3136,13 +3101,8 @@
         return await super().move(**kwargs)
 
     @property
-<<<<<<< HEAD
     def channels(self) -> list[GuildChannelType]:
-        """List[:class:`abc.GuildChannel`]: Returns the channels that are under this category.
-=======
-    def channels(self) -> List[GuildChannelType]:
         """:class:`list`\\[:class:`abc.GuildChannel`]: Returns the channels that are under this category.
->>>>>>> 26ab16c3
 
         These are sorted by the official Discord UI, which places voice channels below the text channels.
         """
@@ -3160,13 +3120,8 @@
         return ret
 
     @property
-<<<<<<< HEAD
     def text_channels(self) -> list[TextChannel]:
-        """List[:class:`TextChannel`]: Returns the text channels that are under this category."""
-=======
-    def text_channels(self) -> List[TextChannel]:
         """:class:`list`\\[:class:`TextChannel`]: Returns the text channels that are under this category."""
->>>>>>> 26ab16c3
         if isinstance(self.guild, Object):
             return []
 
@@ -3179,13 +3134,8 @@
         return ret
 
     @property
-<<<<<<< HEAD
     def voice_channels(self) -> list[VoiceChannel]:
-        """List[:class:`VoiceChannel`]: Returns the voice channels that are under this category."""
-=======
-    def voice_channels(self) -> List[VoiceChannel]:
         """:class:`list`\\[:class:`VoiceChannel`]: Returns the voice channels that are under this category."""
->>>>>>> 26ab16c3
         if isinstance(self.guild, Object):
             return []
 
@@ -3198,13 +3148,8 @@
         return ret
 
     @property
-<<<<<<< HEAD
     def stage_channels(self) -> list[StageChannel]:
-        """List[:class:`StageChannel`]: Returns the stage channels that are under this category.
-=======
-    def stage_channels(self) -> List[StageChannel]:
         """:class:`list`\\[:class:`StageChannel`]: Returns the stage channels that are under this category.
->>>>>>> 26ab16c3
 
         .. versionadded:: 1.7
         """
@@ -3220,13 +3165,8 @@
         return ret
 
     @property
-<<<<<<< HEAD
     def forum_channels(self) -> list[ForumChannel]:
-        """List[:class:`ForumChannel`]: Returns the forum channels that are under this category.
-=======
-    def forum_channels(self) -> List[ForumChannel]:
         """:class:`list`\\[:class:`ForumChannel`]: Returns the forum channels that are under this category.
->>>>>>> 26ab16c3
 
         .. versionadded:: 2.5
         """
@@ -3242,13 +3182,8 @@
         return ret
 
     @property
-<<<<<<< HEAD
     def media_channels(self) -> list[MediaChannel]:
-        """List[:class:`MediaChannel`]: Returns the media channels that are under this category.
-=======
-    def media_channels(self) -> List[MediaChannel]:
         """:class:`list`\\[:class:`MediaChannel`]: Returns the media channels that are under this category.
->>>>>>> 26ab16c3
 
         .. versionadded:: 2.10
         """
@@ -3469,25 +3404,15 @@
         return base
 
     @property
-<<<<<<< HEAD
     def members(self) -> list[Member]:
-        """List[:class:`Member`]: Returns all members that can see this channel."""
-=======
-    def members(self) -> List[Member]:
         """:class:`list`\\[:class:`Member`]: Returns all members that can see this channel."""
->>>>>>> 26ab16c3
         if isinstance(self.guild, Object):
             return []
         return [m for m in self.guild.members if self.permissions_for(m).view_channel]
 
     @property
-<<<<<<< HEAD
     def threads(self) -> list[Thread]:
-        """List[:class:`Thread`]: Returns all the threads that you can see."""
-=======
-    def threads(self) -> List[Thread]:
         """:class:`list`\\[:class:`Thread`]: Returns all the threads that you can see."""
->>>>>>> 26ab16c3
         if isinstance(self.guild, Object):
             return []
         return [thread for thread in self.guild._threads.values() if thread.parent_id == self.id]
@@ -3546,13 +3471,8 @@
         return self._state.get_channel(self.last_thread_id) if self.last_thread_id else None  # type: ignore
 
     @property
-<<<<<<< HEAD
     def available_tags(self) -> list[ForumTag]:
-        """List[:class:`ForumTag`]: The available tags for threads in this channel.
-=======
-    def available_tags(self) -> List[ForumTag]:
         """:class:`list`\\[:class:`ForumTag`]: The available tags for threads in this channel.
->>>>>>> 26ab16c3
 
         To create/edit/delete tags, use :func:`edit`.
 
