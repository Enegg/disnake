--- conflicted
+++ resolved
@@ -251,15 +251,9 @@
             return self._hours
 
     @property
-<<<<<<< HEAD
     def time(self) -> Optional[list[datetime.time]]:
-        """Optional[List[:class:`datetime.time`]]: Read-only list for the exact times this loop runs at.
-        ``None`` if relative times were passed instead.
-=======
-    def time(self) -> Optional[List[datetime.time]]:
         """:class:`list`\\[:class:`datetime.time`] | :data:`None`: Read-only list for the exact times this loop runs at.
         :data:`None` if relative times were passed instead.
->>>>>>> 26ab16c3
 
         .. versionadded:: 2.0
         """
