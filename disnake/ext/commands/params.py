--- conflicted
+++ resolved
@@ -342,14 +342,8 @@
             params = (cls._infer_type(params), *params)
 
         if len(params) != 3:
-<<<<<<< HEAD
-            raise TypeError(
-                f"`{name}` expects 3 arguments ({name}[<type>, <min>, <max>]), got {len(params)}"
-            )
-=======
-            msg = f"`{name}` expects 3 type arguments ({name}[<type>, <min>, <max>]), got {len(params)}"
+            msg = f"`{name}` expects 3 arguments ({name}[<type>, <min>, <max>]), got {len(params)}"
             raise TypeError(msg)
->>>>>>> 2a770067
 
         underlying_type, min_value, max_value = params
 
@@ -438,22 +432,18 @@
                 if value is None:
                     continue
 
-<<<<<<< HEAD
                 if self.underlying_type is not float and not isinstance(value, int):
-                    raise TypeError("Range[int, ...] bounds must be int, not float")
-=======
-                if self.underlying_type is int and not isinstance(value, int):
                     msg = "Range[int, ...] bounds must be int, not float"
                     raise TypeError(msg)
->>>>>>> 2a770067
 
                 if self.underlying_type is int and abs(value) >= 2**53:
-                    raise ValueError(
+                    msg = (
                         "Discord has upper input limit on integer input type of +/-2**53.\n"
                         " For larger values, use Range[commands.LargeInt, ...], which will use"
                         " string input type with length limited to the minimum and maximum string"
                         " representations of the range bounds."
                     )
+                    raise ValueError(msg)
 
         @staticmethod
         def _infer_type(params: Tuple[Any, ...]) -> type:
@@ -827,18 +817,14 @@
 
         if self.large:
             if annotation is not int:
-<<<<<<< HEAD
-                raise TypeError("Large integers must be annotated with int or LargeInt")
+                msg = "Large integers must be annotated with int or LargeInt"
+                raise TypeError(msg)
             self.type = str
             self.min_length, self.max_length = _unbound_range_to_str_len(
                 self.min_value,  # pyright: ignore[reportArgumentType]
                 self.max_value,  # pyright: ignore[reportArgumentType]
             )
 
-=======
-                msg = "Large integers must be annotated with int or LargeInt"
-                raise TypeError(msg)
->>>>>>> 2a770067
         elif annotation in self.TYPES:
             self.type = annotation
         elif (
