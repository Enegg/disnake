# SPDX-License-Identifier: MIT

from __future__ import annotations

from collections.abc import Iterator
from typing import TYPE_CHECKING, Any, Optional, Union

from .asset import Asset, AssetMixin
from .errors import InvalidData
from .partial_emoji import PartialEmoji, _EmojiTag
from .user import User
from .utils import MISSING, SnowflakeList, snowflake_time

__all__ = ("Emoji",)

if TYPE_CHECKING:
    from datetime import datetime

    from .abc import Snowflake
    from .guild import Guild
    from .guild_preview import GuildPreview
    from .role import Role
    from .state import ConnectionState
    from .types.emoji import Emoji as EmojiPayload


class Emoji(_EmojiTag, AssetMixin):
    """Represents a custom emoji.

    Depending on the way this object was created, some of the attributes can
    have a value of :data:`None`.

    .. collapse:: operations

        .. describe:: x == y

            Checks if two emoji are the same.

        .. describe:: x != y

            Checks if two emoji are not the same.

        .. describe:: hash(x)

            Return the emoji's hash.

        .. describe:: iter(x)

            Returns an iterator of ``(field, value)`` pairs. This allows this class
            to be used as an iterable in list/dict/etc constructions.

        .. describe:: str(x)

            Returns the emoji rendered for Discord.

    .. versionchanged:: |vnext|

        This class can now represent app emojis. Use :meth:`Emoji.is_app_emoji` to check for this.
        To check if this is a guild emoji, use :meth:`Emoji.is_guild_emoji`.

    Attributes
    ----------
    name: :class:`str`
        The emoji's name.
    id: :class:`int`
        The emoji's ID.
    require_colons: :class:`bool`
        Whether colons are required to use this emoji in the client (:PJSalt: vs PJSalt).
    animated: :class:`bool`
        Whether the emoji is animated or not.
    managed: :class:`bool`
        Whether the emoji is managed by a Twitch integration.
    guild_id: :class:`int` | :data:`None`
        The guild ID the emoji belongs to. :data:`None` if this is an app emoji.
    available: :class:`bool`
        Whether the emoji is available for use.
    user: :class:`User` | :data:`None`
        The user that created this emoji. If this is a guild emoji, this can only be retrieved
        using :meth:`Guild.fetch_emoji`/:meth:`Guild.fetch_emojis` while
        having the :attr:`~Permissions.manage_guild_expressions` permission.

        If this is an app emoji, this is the team member that uploaded the emoji,
        or the bot user if created using :meth:`Client.create_application_emoji`.
    """

    __slots__: tuple[str, ...] = (
        "require_colons",
        "animated",
        "managed",
        "id",
        "name",
        "_roles",
        "guild_id",
        "user",
        "available",
    )

    def __init__(
        self,
        *,
        guild: Optional[Union[Guild, GuildPreview]],
        state: ConnectionState,
        data: EmojiPayload,
    ) -> None:
        self.guild_id: Optional[int] = guild.id if guild else None
        self._state: ConnectionState = state
        self._from_data(data)

    def _from_data(self, emoji: EmojiPayload) -> None:
        self.require_colons: bool = emoji.get("require_colons", False)
        self.managed: bool = emoji.get("managed", False)
        self.id: int = int(emoji["id"])  # type: ignore
        self.name: str = emoji["name"]  # type: ignore
        self.animated: bool = emoji.get("animated", False)
        self.available: bool = emoji.get("available", True)
        self._roles: SnowflakeList = SnowflakeList(map(int, emoji.get("roles", [])))
        user = emoji.get("user")
        self.user: Optional[User] = User(state=self._state, data=user) if user else None

    def _to_partial(self) -> PartialEmoji:
        return PartialEmoji(name=self.name, animated=self.animated, id=self.id)

    def __iter__(self) -> Iterator[tuple[str, Any]]:
        for attr in self.__slots__:
            if attr[0] != "_":
                value = getattr(self, attr, None)
                if value is not None:
                    yield (attr, value)

    def __str__(self) -> str:
        if self.animated:
            return f"<a:{self.name}:{self.id}>"
        return f"<:{self.name}:{self.id}>"

    def __repr__(self) -> str:
        return (
            f"<Emoji id={self.id} name={self.name!r} animated={self.animated} managed={self.managed} "
            + (f"{self.guild_id=}" if self.guild_id else "")
            + (f"{self.application_id=}" if self.application_id else "")
            + ">"
        )

    def __eq__(self, other: Any) -> bool:
        return isinstance(other, _EmojiTag) and self.id == other.id

    def __ne__(self, other: Any) -> bool:
        return not self.__eq__(other)

    def __hash__(self) -> int:
        return self.id >> 22

    @property
    def created_at(self) -> datetime:
        """:class:`datetime.datetime`: Returns the emoji's creation time in UTC."""
        return snowflake_time(self.id)

    @property
    def url(self) -> str:
        """:class:`str`: Returns the URL of the emoji."""
        fmt = "gif" if self.animated else "png"
        return f"{Asset.BASE}/emojis/{self.id}.{fmt}"

    @property
<<<<<<< HEAD
    def roles(self) -> list[Role]:
        """List[:class:`Role`]: A :class:`list` of roles that are allowed to use this emoji.
=======
    def roles(self) -> List[Role]:
        """:class:`list`\\[:class:`Role`]: A :class:`list` of roles that are allowed to use this emoji.
>>>>>>> 26ab16c3

        If roles is empty, the emoji is unrestricted.

        Emojis with :attr:`subscription roles <RoleTags.integration_id>` are considered premium emojis,
        and count towards a separate limit of 25 emojis.
        """
        guild = self.guild
        if guild is None:
            return []

        return [role for role in guild.roles if self._roles.has(role.id)]

    @property
    def guild(self) -> Optional[Guild]:
        """:class:`Guild` | :data:`None`: The guild this emoji belongs to. :data:`None` if this is an app emoji.

        .. versionchanged:: |vnext|

            This can now return :data:`None` if the emoji is an
            application owned emoji.
        """
        return self._state._get_guild(self.guild_id)

    @property
    def application_id(self) -> Optional[int]:
        """:class:`int` | :data:`None`: The ID of the application which owns this emoji,
        if this is an app emoji.

        .. versionadded:: |vnext|
        """
        if self.guild_id:
            return None
        return self._state.application_id

    def is_guild_emoji(self) -> bool:
        """Whether this emoji is a guild emoji.

        .. versionadded:: |vnext|

        :return type: :class:`bool`
        """
        return self.guild_id is not None

    def is_app_emoji(self) -> bool:
        """Whether this emoji is an application emoji.

        .. versionadded:: |vnext|

        :return type: :class:`bool`
        """
        return self.guild_id is None

    def is_usable(self) -> bool:
        """Whether the bot can use this emoji.

        .. versionadded:: 1.3

        :return type: :class:`bool`
        """
        if not self.available:
            return False
        # if we don't have a guild, this is an app emoji
        if not self.guild or not self._roles:
            return True
        emoji_roles, my_roles = self._roles, self.guild.me._roles
        return any(my_roles.has(role_id) for role_id in emoji_roles)

    async def delete(self, *, reason: Optional[str] = None) -> None:
        """|coro|

        Deletes the emoji.

        If this is not an app emoji, you must have
        :attr:`~Permissions.manage_guild_expressions` permission to do this.

        Parameters
        ----------
        reason: :class:`str` | :data:`None`
            The reason for deleting this emoji. Shows up on the audit log.

            Only applies to emojis that belong to a :class:`.Guild`.

        Raises
        ------
        Forbidden
            You are not allowed to delete this emoji.
        HTTPException
            An error occurred deleting the emoji.
        InvalidData
            The emoji data is invalid and cannot be processed.
        """
        if self.guild_id is None:
            # this is an app emoji
            if self.application_id is None:
                # should never happen
                msg = (
                    f"guild_id and application_id are both None when attempting to delete emoji with ID {self.id}."
                    " This may be a library bug! Open an issue on GitHub."
                )
                raise InvalidData(msg)

            return await self._state.http.delete_app_emoji(self.application_id, self.id)
        await self._state.http.delete_custom_emoji(self.guild_id, self.id, reason=reason)

    async def edit(
        self, *, name: str = MISSING, roles: list[Snowflake] = MISSING, reason: Optional[str] = None
    ) -> Emoji:
        """|coro|

        Edits the emoji.

        If this emoji is a guild emoji, you must have
        :attr:`~Permissions.manage_guild_expressions` permission to do this.

        .. versionchanged:: 2.0
            The newly updated emoji is returned.

        Parameters
        ----------
        name: :class:`str`
            The new emoji name.
        roles: :class:`list`\\[:class:`~disnake.abc.Snowflake`] | :data:`None`
            A list of roles that can use this emoji. An empty list can be passed to make it available to everyone.

            An emoji cannot have both subscription roles (see :attr:`RoleTags.integration_id`) and
            non-subscription roles, and emojis can't be converted between premium and non-premium
            after creation.

            Only applies to emojis that belong to a :class:`.Guild`.
        reason: :class:`str` | :data:`None`
            The reason for editing this emoji. Shows up on the audit log.

            Only applies to emojis that belong to a :class:`.Guild`.

        Raises
        ------
        Forbidden
            You are not allowed to edit this emoji.
        HTTPException
            An error occurred editing the emoji.
        InvalidData
            The emoji data is invalid and cannot be processed.

        Returns
        -------
        :class:`Emoji`
            The newly updated emoji.
        """
        if self.guild_id is None:
            # this is an app emoji
            if self.application_id is None:
                # should never happen
                msg = (
                    f"guild_id and application_id are both None when attempting to edit emoji with ID {self.id}."
                    " This may be a library bug! Open an issue on GitHub."
                )
                raise InvalidData(msg)

            data = await self._state.http.edit_app_emoji(self.application_id, self.id, name=name)
        else:
            payload = {}
            if name is not MISSING:
                payload["name"] = name
            if roles is not MISSING:
                payload["roles"] = [role.id for role in roles]

            data = await self._state.http.edit_custom_emoji(
                self.guild_id, self.id, payload=payload, reason=reason
            )
        return Emoji(guild=self.guild, data=data, state=self._state)<|MERGE_RESOLUTION|>--- conflicted
+++ resolved
@@ -161,13 +161,8 @@
         return f"{Asset.BASE}/emojis/{self.id}.{fmt}"
 
     @property
-<<<<<<< HEAD
     def roles(self) -> list[Role]:
-        """List[:class:`Role`]: A :class:`list` of roles that are allowed to use this emoji.
-=======
-    def roles(self) -> List[Role]:
         """:class:`list`\\[:class:`Role`]: A :class:`list` of roles that are allowed to use this emoji.
->>>>>>> 26ab16c3
 
         If roles is empty, the emoji is unrestricted.
 
