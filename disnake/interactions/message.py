--- conflicted
+++ resolved
@@ -137,13 +137,8 @@
         self.message = Message(state=self._state, channel=self.channel, data=data["message"])
 
     @property
-<<<<<<< HEAD
     def values(self) -> Optional[list[str]]:
-        """Optional[List[:class:`str`]]: The values the user selected.
-=======
-    def values(self) -> Optional[List[str]]:
         """:class:`list`\\[:class:`str`] | :data:`None`: The values the user selected.
->>>>>>> 26ab16c3
 
         For select menus of type :attr:`~ComponentType.string_select`,
         these are just the string values the user selected.
