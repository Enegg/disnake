# SPDX-License-Identifier: MIT

from __future__ import annotations

import asyncio
import datetime
import io
import re
from base64 import b64decode, b64encode
from os import PathLike
from typing import (
    TYPE_CHECKING,
    Any,
    Callable,
    ClassVar,
    Optional,
    Union,
    cast,
    overload,
)

from . import utils
from .channel import PartialMessageable
from .components import MessageTopLevelComponent, _message_component_factory
from .embeds import Embed
from .emoji import Emoji
from .enums import (
    ChannelType,
    InteractionType,
    MessageReferenceType,
    MessageType,
    try_enum,
    try_enum_to_int,
)
from .errors import HTTPException
from .file import File
from .flags import AttachmentFlags, MessageFlags
from .guild import Guild
from .member import Member
from .mixins import Hashable
from .partial_emoji import PartialEmoji
from .poll import Poll
from .reaction import Reaction
from .sticker import StickerItem
from .threads import Thread
from .user import User
from .utils import MISSING, _get_as_snowflake, assert_never, deprecated, escape_mentions

if TYPE_CHECKING:
    from typing_extensions import Self

    from .abc import GuildChannel, MessageableChannel, Snowflake
    from .channel import DMChannel, GroupChannel
    from .guild import GuildMessageable
    from .mentions import AllowedMentions
    from .role import Role
    from .state import ConnectionState
    from .threads import AnyThreadArchiveDuration
    from .types.components import MessageTopLevelComponent as MessageTopLevelComponentPayload
    from .types.embed import Embed as EmbedPayload
    from .types.gateway import (
        MessageReactionAddEvent,
        MessageReactionRemoveEvent,
        MessageUpdateEvent,
    )
    from .types.interactions import (
        AuthorizingIntegrationOwners as AuthorizingIntegrationOwnersPayload,
        InteractionMessageReference as InteractionMessageReferencePayload,
        InteractionMetadata as InteractionMetadataPayload,
    )
    from .types.member import Member as MemberPayload, UserWithMember as UserWithMemberPayload
    from .types.message import (
        Attachment as AttachmentPayload,
        ForwardedMessage as ForwardedMessagePayload,
        Message as MessagePayload,
        MessageActivity as MessageActivityPayload,
        MessageApplication as MessageApplicationPayload,
        MessageCall as MessageCallPayload,
        MessageReference as MessageReferencePayload,
        Reaction as ReactionPayload,
        RoleSubscriptionData as RoleSubscriptionDataPayload,
    )
    from .types.threads import ThreadArchiveDurationLiteral
    from .types.user import User as UserPayload
    from .ui._types import MessageComponents
    from .ui.view import View

    EmojiInputType = Union[Emoji, PartialEmoji, str]

__all__ = (
    "Attachment",
    "Message",
    "PartialMessage",
    "DeletedReferencedMessage",
    "MessageReference",
    "InteractionReference",
    "InteractionMetadata",
    "AuthorizingIntegrationOwners",
    "RoleSubscriptionData",
    "ForwardedMessage",
    "MessageCall",
)


def convert_emoji_reaction(emoji: Union[EmojiInputType, Reaction]) -> str:
    if isinstance(emoji, Reaction):
        emoji = emoji.emoji

    if isinstance(emoji, Emoji):
        return f"{emoji.name}:{emoji.id}"
    if isinstance(emoji, PartialEmoji):
        return emoji._as_reaction()
    if isinstance(emoji, str):
        # Reactions must be in name:id format, not <:name:id> and/or with the `a:` prefix.
        # No existing emojis start/end with `<>` or `:`, so this should be okay.

        s = emoji.strip("<>:")
        # `str.removeprefix` is py 3.9 only
        s = s.removeprefix("a:")
        return s

    assert_never(emoji)
    msg = f"emoji argument must be str, Emoji, PartialEmoji, or Reaction, not {emoji.__class__.__name__}."
    raise TypeError(msg)


async def _edit_handler(
    msg: Union[Message, PartialMessage],
    *,
    default_flags: int,
    previous_allowed_mentions: Optional[AllowedMentions],
    delete_after: Optional[float],
    # these are the actual edit kwargs,
    # all of which can be set to `MISSING`
    content: Optional[str],
    embed: Optional[Embed],
    embeds: list[Embed],
    file: File,
    files: list[File],
    attachments: Optional[list[Attachment]],
    suppress: bool,  # deprecated
    suppress_embeds: bool,
    flags: MessageFlags,
    allowed_mentions: Optional[AllowedMentions],
    view: Optional[View],
    components: Optional[MessageComponents],
) -> Message:
    if embed is not MISSING and embeds is not MISSING:
        err = "Cannot mix embed and embeds keyword arguments."
        raise TypeError(err)
    if file is not MISSING and files is not MISSING:
        err = "Cannot mix file and files keyword arguments."
        raise TypeError(err)
    if view is not MISSING and components is not MISSING:
        err = "Cannot mix view and components keyword arguments."
        raise TypeError(err)
    if suppress is not MISSING:
        suppress_deprecated_msg = "'suppress' is deprecated in favour of 'suppress_embeds'."
        if suppress_embeds is not MISSING:
            raise TypeError(
                "Cannot mix suppress and suppress_embeds keyword arguments.\n"
                + suppress_deprecated_msg
            )
        utils.warn_deprecated(suppress_deprecated_msg, stacklevel=3)
        suppress_embeds = suppress

    payload: dict[str, Any] = {}
    if content is not MISSING:
        if content is not None:
            payload["content"] = str(content)
        else:
            payload["content"] = None

    if file is not MISSING:
        files = [file]

    if embed is not MISSING:
        embeds = [embed] if embed else []
    if embeds is not MISSING:
        payload["embeds"] = [e.to_dict() for e in embeds]
        for embed in embeds:
            if embed._files:
                files = files or []
                files.extend(embed._files.values())

    if allowed_mentions is MISSING:
        if previous_allowed_mentions:
            payload["allowed_mentions"] = previous_allowed_mentions.to_dict()
    else:
        if allowed_mentions:
            if msg._state.allowed_mentions is not None:
                payload["allowed_mentions"] = msg._state.allowed_mentions.merge(
                    allowed_mentions
                ).to_dict()
            else:
                payload["allowed_mentions"] = allowed_mentions.to_dict()

    if attachments is not MISSING:
        payload["attachments"] = [] if attachments is None else [a.to_dict() for a in attachments]

    if view is not MISSING:
        msg._state.prevent_view_updates_for(msg.id)
        if view:
            payload["components"] = view.to_components()
        else:
            payload["components"] = []

    is_v2 = False
    if components is not MISSING:
        from .ui.action_row import normalize_components_to_dict

        if components:
            payload["components"], is_v2 = normalize_components_to_dict(components)
        else:
            payload["components"] = []

    # set cv2 flag automatically
    if is_v2:
        flags = MessageFlags._from_value(default_flags if flags is MISSING else flags.value)
        flags.is_components_v2 = True
    # components v2 cannot be used with other content fields
    # (n.b. this doesn't take into account editing messages that *already* have content/embeds,
    # since we can't know that for certain with partial messages anyway)
    if flags and flags.is_components_v2 and (content or embeds):
        err = "Cannot use v2 components with content or embeds"
        raise ValueError(err)

    if suppress_embeds is not MISSING:
        flags = MessageFlags._from_value(default_flags if flags is MISSING else flags.value)
        flags.suppress_embeds = suppress_embeds
    if flags is not MISSING:
        payload["flags"] = flags.value

    try:
        data = await msg._state.http.edit_message(msg.channel.id, msg.id, **payload, files=files)
    finally:
        if files:
            for f in files:
                f.close()
    message = Message(state=msg._state, channel=msg.channel, data=data)

    if view and not view.is_finished():
        msg._state.store_view(view, msg.id)

    if delete_after is not None:
        await msg.delete(delay=delete_after)

    return message


class Attachment(Hashable):
    """Represents an attachment from Discord.

    .. collapse:: operations

        .. describe:: str(x)

            Returns the URL of the attachment.

        .. describe:: x == y

            Checks if the attachment is equal to another attachment.

        .. describe:: x != y

            Checks if the attachment is not equal to another attachment.

        .. describe:: hash(x)

            Returns the hash of the attachment.

    .. versionchanged:: 1.7
        Attachment can now be casted to :class:`str` and is hashable.

    Attributes
    ----------
    id: :class:`int`
        The attachment's ID.
    size: :class:`int`
        The attachment's size in bytes.
    height: :class:`int` | :data:`None`
        The attachment's height, in pixels. Only applicable to images and videos.
    width: :class:`int` | :data:`None`
        The attachment's width, in pixels. Only applicable to images and videos.
    filename: :class:`str`
        The attachment's filename.
    title: :class:`str` | :data:`None`
        The attachment title. If the filename contained special characters,
        this will be set to the original filename, without filename extension.

        .. versionadded:: 2.10

    url: :class:`str`
        The attachment URL. If the message this attachment was attached
        to is deleted, then this will 404.
    proxy_url: :class:`str`
        The proxy URL. This is a cached version of the :attr:`~Attachment.url` in the
        case of images. When the message is deleted, this URL might be valid for a few
        minutes or not valid at all.
    content_type: :class:`str` | :data:`None`
        The attachment's `media type <https://en.wikipedia.org/wiki/Media_type>`_.

        .. versionadded:: 1.7

    ephemeral: :class:`bool`
        Whether the attachment is ephemeral.

        .. versionadded:: 2.1

    description: :class:`str`
        The attachment's description.

        .. versionadded:: 2.3

    duration: :class:`float` | :data:`None`
        The duration of the audio attachment in seconds, if this is attached to a voice message
        (see :attr:`MessageFlags.is_voice_message`).

        .. versionadded:: 2.9

    waveform: :class:`bytes` | :data:`None`
        The byte array representing a sampled waveform, if this is attached to a voice message
        (see :attr:`MessageFlags.is_voice_message`).

        .. versionadded:: 2.9
    """

    __slots__ = (
        "id",
        "size",
        "height",
        "width",
        "filename",
        "title",
        "url",
        "proxy_url",
        "_http",
        "content_type",
        "ephemeral",
        "description",
        "duration",
        "waveform",
        "_flags",
    )

    def __init__(self, *, data: AttachmentPayload, state: ConnectionState) -> None:
        self.id: int = int(data["id"])
        self.size: int = data["size"]
        self.height: Optional[int] = data.get("height")
        self.width: Optional[int] = data.get("width")
        self.filename: str = data["filename"]
        self.title: Optional[str] = data.get("title")
        self.url: str = data["url"]
        self.proxy_url: str = data["proxy_url"]
        self._http = state.http
        self.content_type: Optional[str] = data.get("content_type")
        self.ephemeral: bool = data.get("ephemeral", False)
        self.description: Optional[str] = data.get("description")
        self.duration: Optional[float] = data.get("duration_secs")
        self.waveform: Optional[bytes] = (
            b64decode(waveform_data) if (waveform_data := data.get("waveform")) else None
        )
        self._flags: int = data.get("flags", 0)

    def is_spoiler(self) -> bool:
        """Whether this attachment contains a spoiler.

        :return type: :class:`bool`
        """
        return self.filename.startswith("SPOILER_")

    def __repr__(self) -> str:
        return f"<Attachment id={self.id} filename={self.filename!r} url={self.url!r} ephemeral={self.ephemeral!r}>"

    def __str__(self) -> str:
        return self.url or ""

    @property
    def flags(self) -> AttachmentFlags:
        """:class:`AttachmentFlags`: Returns the attachment's flags.

        .. versionadded:: 2.10
        """
        return AttachmentFlags._from_value(self._flags)

    async def save(
        self,
        fp: Union[io.BufferedIOBase, PathLike[str], PathLike[bytes]],
        *,
        seek_begin: bool = True,
        use_cached: bool = False,
    ) -> int:
        """|coro|

        Saves this attachment into a file-like object.

        Parameters
        ----------
        fp: :class:`io.BufferedIOBase` | :class:`os.PathLike`
            The file-like object to save this attachment to or the filename
            to use. If a filename is passed then a file is created with that
            filename and used instead.
        seek_begin: :class:`bool`
            Whether to seek to the beginning of the file after saving is
            successfully done.
        use_cached: :class:`bool`
            Whether to use :attr:`proxy_url` rather than :attr:`url` when downloading
            the attachment. This will allow attachments to be saved after deletion
            more often, compared to the regular URL which is generally deleted right
            after the message is deleted. Note that this can still fail to download
            deleted attachments if too much time has passed and it does not work
            on some types of attachments.

        Raises
        ------
        HTTPException
            Saving the attachment failed.
        NotFound
            The attachment was deleted.

        Returns
        -------
        :class:`int`
            The number of bytes written.
        """
        data = await self.read(use_cached=use_cached)
        if isinstance(fp, io.BufferedIOBase):
            written = fp.write(data)
            if seek_begin:
                fp.seek(0)
            return written
        else:
            with open(fp, "wb") as f:  # noqa: ASYNC230
                return f.write(data)

    async def read(self, *, use_cached: bool = False) -> bytes:
        """|coro|

        Retrieves the content of this attachment as a :class:`bytes` object.

        .. versionadded:: 1.1

        Parameters
        ----------
        use_cached: :class:`bool`
            Whether to use :attr:`proxy_url` rather than :attr:`url` when downloading
            the attachment. This will allow attachments to be saved after deletion
            more often, compared to the regular URL which is generally deleted right
            after the message is deleted. Note that this can still fail to download
            deleted attachments if too much time has passed and it does not work
            on some types of attachments.

        Raises
        ------
        HTTPException
            Downloading the attachment failed.
        Forbidden
            You do not have permissions to access this attachment
        NotFound
            The attachment was deleted.

        Returns
        -------
        :class:`bytes`
            The contents of the attachment.
        """
        url = self.proxy_url if use_cached else self.url
        data = await self._http.get_from_cdn(url)
        return data

    async def to_file(
        self,
        *,
        use_cached: bool = False,
        spoiler: bool = False,
        description: Optional[str] = MISSING,
    ) -> File:
        """|coro|

        Converts the attachment into a :class:`File` suitable for sending via
        :meth:`abc.Messageable.send`.

        .. versionadded:: 1.3

        Parameters
        ----------
        use_cached: :class:`bool`
            Whether to use :attr:`proxy_url` rather than :attr:`url` when downloading
            the attachment. This will allow attachments to be saved after deletion
            more often, compared to the regular URL which is generally deleted right
            after the message is deleted. Note that this can still fail to download
            deleted attachments if too much time has passed and it does not work
            on some types of attachments.

            .. versionadded:: 1.4

        spoiler: :class:`bool`
            Whether the file is a spoiler.

            .. versionadded:: 1.4

        description: :class:`str` | :data:`None`
            The file's description. Copies this attachment's description by default,
            set to :data:`None` to remove.

            .. versionadded:: 2.3

        Raises
        ------
        HTTPException
            Downloading the attachment failed.
        Forbidden
            You do not have permissions to access this attachment
        NotFound
            The attachment was deleted.

        Returns
        -------
        :class:`File`
            The attachment as a file suitable for sending.
        """
        if description is MISSING:
            description = self.description
        data = await self.read(use_cached=use_cached)
        return File(
            io.BytesIO(data), filename=self.filename, spoiler=spoiler, description=description
        )

    def to_dict(self) -> AttachmentPayload:
        result: AttachmentPayload = {
            "filename": self.filename,
            "id": self.id,
            "proxy_url": self.proxy_url,
            "size": self.size,
            "url": self.url,
            "ephemeral": self.ephemeral,
        }
        if self.height:
            result["height"] = self.height
        if self.width:
            result["width"] = self.width
        if self.content_type:
            result["content_type"] = self.content_type
        if self.description:
            result["description"] = self.description
        if self.duration is not None:
            result["duration_secs"] = self.duration
        if self.waveform is not None:
            result["waveform"] = b64encode(self.waveform).decode("ascii")
        if self._flags:
            result["flags"] = self._flags
        if self.title:
            result["title"] = self.title
        return result


class DeletedReferencedMessage:
    """A special sentinel type that denotes whether the
    resolved message referenced message had since been deleted.

    The purpose of this class is to separate referenced messages that could not be
    fetched and those that were previously fetched but have since been deleted.

    .. versionadded:: 1.6
    """

    __slots__ = ("_parent",)

    def __init__(self, parent: MessageReference) -> None:
        self._parent: MessageReference = parent

    def __repr__(self) -> str:
        return f"<DeletedReferencedMessage id={self.id} channel_id={self.channel_id} guild_id={self.guild_id!r}>"

    @property
    def id(self) -> int:
        """:class:`int`: The message ID of the deleted referenced message."""
        # the parent's message id won't be None here
        return self._parent.message_id  # type: ignore

    @property
    def channel_id(self) -> int:
        """:class:`int`: The channel ID of the deleted referenced message."""
        return self._parent.channel_id

    @property
    def guild_id(self) -> Optional[int]:
        """:class:`int` | :data:`None`: The guild ID of the deleted referenced message."""
        return self._parent.guild_id


class MessageReference:
    """Represents a reference to a :class:`~disnake.Message`.

    .. versionadded:: 1.5

    .. versionchanged:: 1.6
        This class can now be constructed by users.

    Attributes
    ----------
    type: :class:`MessageReferenceType`
        The type of the message reference.

        .. versionadded:: 2.10

    message_id: :class:`int` | :data:`None`
        The ID of the message referenced/forwarded.
    channel_id: :class:`int`
        The channel ID of the message referenced/forwarded.
    guild_id: :class:`int` | :data:`None`
        The guild ID of the message referenced/forwarded.
    fail_if_not_exists: :class:`bool`
        Whether replying to the referenced message should raise :class:`HTTPException`
        if the message no longer exists or Discord could not fetch the message.

        .. versionadded:: 1.7

    resolved: :class:`Message` | :class:`DeletedReferencedMessage` | :data:`None`
        The message that this reference resolved to. If this is :data:`None`
        then the original message was not fetched either due to the Discord API
        not attempting to resolve it or it not being available at the time of creation.
        If the message was resolved at a prior point but has since been deleted then
        this will be of type :class:`DeletedReferencedMessage`.

        Currently, this is mainly the replied to message when a user replies to a message.

        .. versionadded:: 1.6
    """

    __slots__ = (
        "type",
        "message_id",
        "channel_id",
        "guild_id",
        "fail_if_not_exists",
        "resolved",
        "_state",
    )

    def __init__(
        self,
        *,
        type: MessageReferenceType = MessageReferenceType.default,
        message_id: int,
        channel_id: int,
        guild_id: Optional[int] = None,
        fail_if_not_exists: bool = True,
    ) -> None:
        self._state: Optional[ConnectionState] = None
        self.resolved: Optional[Union[Message, DeletedReferencedMessage]] = None
        self.type: MessageReferenceType = type
        self.message_id: Optional[int] = message_id
        self.channel_id: int = channel_id
        self.guild_id: Optional[int] = guild_id
        self.fail_if_not_exists: bool = fail_if_not_exists

    @classmethod
    def with_state(cls, state: ConnectionState, data: MessageReferencePayload) -> Self:
        self = cls.__new__(cls)
        # if the type is not present in the message reference object returned by the API
        # we assume automatically that it's a DEFAULT (aka message reply) message reference
        self.type = try_enum(MessageReferenceType, data.get("type", 0))
        self.message_id = utils._get_as_snowflake(data, "message_id")
        self.channel_id = int(data["channel_id"])
        self.guild_id = utils._get_as_snowflake(data, "guild_id")
        self.fail_if_not_exists = data.get("fail_if_not_exists", True)
        self._state = state
        self.resolved = None
        return self

    @classmethod
    def from_message(
        cls,
        message: Message,
        *,
        type: MessageReferenceType = MessageReferenceType.default,
        fail_if_not_exists: bool = True,
    ) -> Self:
        """Creates a :class:`MessageReference` from an existing :class:`~disnake.Message`.

        .. versionadded:: 1.6

        Parameters
        ----------
        message: :class:`~disnake.Message`
            The message to be converted into a reference.
        type: :class:`MessageReferenceType`
            The type of the message reference. This is used to control whether to reply to
            or forward a message. Defaults to replying.

            .. versionadded:: 2.10

        fail_if_not_exists: :class:`bool`
            Whether replying to the referenced message should raise :class:`HTTPException`
            if the message no longer exists or Discord could not fetch the message.

            .. versionadded:: 1.7

        Returns
        -------
        :class:`MessageReference`
            A reference to the message.
        """
        self = cls(
            type=type,
            message_id=message.id,
            channel_id=message.channel.id,
            guild_id=getattr(message.guild, "id", None),
            fail_if_not_exists=fail_if_not_exists,
        )
        self._state = message._state
        return self

    @property
    def cached_message(self) -> Optional[Message]:
        """:class:`~disnake.Message` | :data:`None`: The cached message, if found in the internal message cache."""
        return self._state and self._state._get_message(self.message_id)

    @property
    def jump_url(self) -> str:
        """:class:`str`: Returns a URL that allows the client to jump to the referenced message.

        .. versionadded:: 1.7
        """
        guild_id = self.guild_id if self.guild_id is not None else "@me"
        return f"https://discord.com/channels/{guild_id}/{self.channel_id}/{self.message_id}"

    def __repr__(self) -> str:
        return f"<MessageReference type={self.type!r} message_id={self.message_id!r} channel_id={self.channel_id!r} guild_id={self.guild_id!r}>"

    def to_dict(self) -> MessageReferencePayload:
        result: MessageReferencePayload = {
            "type": self.type.value,
            "channel_id": self.channel_id,
            "fail_if_not_exists": self.fail_if_not_exists,
        }
        if self.message_id is not None:
            result["message_id"] = self.message_id
        if self.guild_id is not None:
            result["guild_id"] = self.guild_id
        return result

    to_message_reference_dict = to_dict


class InteractionReference:
    """Represents an interaction being referenced in a message.

    This means responses to message components do not include this property,
    instead including a message reference object as components always exist on preexisting messages.

    .. versionadded:: 2.1

    .. deprecated:: 2.10
        Use :attr:`Message.interaction_metadata` instead.

    Attributes
    ----------
    id: :class:`int`
        The ID of the interaction.
    type: :class:`InteractionType`
        The type of interaction.
    name: :class:`str`
        The name of the application command, including group and subcommand name if applicable
        (separated by spaces).

        .. note::

            For interaction references created before July 18th, 2022, this will not include group or subcommand names.

    user: :class:`User` | :class:`Member`
        The user or member that triggered the referenced interaction.

        .. versionchanged:: 2.10
            This is now a :class:`Member` when in a guild, if the message was received via a
            gateway event or the member is cached.
    """

    __slots__ = ("id", "type", "name", "user")

    def __init__(
        self,
        *,
        state: ConnectionState,
        guild: Optional[Guild],
        data: InteractionMessageReferencePayload,
    ) -> None:
        self.id: int = int(data["id"])
        self.type: InteractionType = try_enum(InteractionType, int(data["type"]))
        self.name: str = data["name"]

        user: Optional[Union[User, Member]] = None
        if guild:
            if isinstance(guild, Guild):  # this can be a placeholder object in interactions
                user = guild.get_member(int(data["user"]["id"]))

            # If not cached, try data from event.
            # This is only available via gateway (message_create/_edit), not HTTP
            if not user and (member := data.get("member")):
                user = Member(data=member, user_data=data["user"], guild=guild, state=state)

        # If still none, deserialize user
        if not user:
            user = state.store_user(data["user"])

        self.user: Union[User, Member] = user

    def __repr__(self) -> str:
        return f"<InteractionReference id={self.id!r} type={self.type!r} name={self.name!r} user={self.user!r}>"

    @property
    def author(self) -> Union[User, Member]:
        return self.user


class InteractionMetadata:
    """Represents metadata about the interaction that caused a particular message.

    .. versionadded:: 2.10

    Attributes
    ----------
    id: :class:`int`
        The ID of the interaction.
    type: :class:`InteractionType`
        The type of the interaction.
    user: :class:`User`
        The user that triggered the interaction.
    authorizing_integration_owners: :class:`AuthorizingIntegrationOwners`
        Details about the authorizing user/guild for the application installation
        related to the interaction.
    original_response_message_id: :class:`int` | :data:`None`
        The ID of the original response message.
        Only present on :attr:`~Interaction.followup` messages.

    target_user: :class:`User` | :data:`None`
        The ID of the message the command was run on.
        Only present on interactions of :attr:`ApplicationCommandType.message` commands.
    target_message_id: :class:`int` | :data:`None`
        The user the command was run on.
        Only present on interactions of :attr:`ApplicationCommandType.user` commands.

    interacted_message_id: :class:`int` | :data:`None`
        The ID of the message containing the component.
        Only present on :attr:`InteractionType.component` interactions.

    triggering_interaction_metadata: :class:`InteractionMetadata` | :data:`None`
        The metadata of the original interaction that triggered the modal.
        Only present on :attr:`InteractionType.modal_submit` interactions.
    """

    __slots__ = (
        "id",
        "type",
        "user",
        "authorizing_integration_owners",
        "original_response_message_id",
        "target_user",
        "target_message_id",
        "interacted_message_id",
        "triggering_interaction_metadata",
    )

    def __init__(self, *, state: ConnectionState, data: InteractionMetadataPayload) -> None:
        self.id: int = int(data["id"])
        self.type: InteractionType = try_enum(InteractionType, int(data["type"]))
        self.user: User = state.create_user(data["user"])
        self.authorizing_integration_owners: AuthorizingIntegrationOwners = (
            AuthorizingIntegrationOwners(data.get("authorizing_integration_owners") or {})
        )

        # followup only
        self.original_response_message_id: Optional[int] = _get_as_snowflake(
            data, "original_response_message_id"
        )

        # application command/type 2 only
        self.target_user: Optional[User] = (
            state.create_user(target_user) if (target_user := data.get("target_user")) else None
        )
        self.target_message_id: Optional[int] = _get_as_snowflake(data, "target_message_id")

        # component/type 3 only
        self.interacted_message_id: Optional[int] = _get_as_snowflake(data, "interacted_message_id")

        # modal_submit/type 5 only
        self.triggering_interaction_metadata: Optional[InteractionMetadata] = (
            InteractionMetadata(state=state, data=metadata)
            if (metadata := data.get("triggering_interaction_metadata"))
            else None
        )


class AuthorizingIntegrationOwners:
    """Represents details about the authorizing guild/user for the application installation
    related to an interaction.

    See the :ddocs:`official docs <interactions/receiving-and-responding#interaction-object-authorizing-integration-owners-object>`
    for more information.

    .. versionadded:: 2.10

    Attributes
    ----------
    guild_id: :class:`int` | :data:`None`
        The ID of the authorizing guild, if the application (and command, if applicable)
        was installed to the guild. In DMs with the bot, this will be ``0``.
    user_id: :class:`int` | :data:`None`
        The ID of the authorizing user, if the application (and command, if applicable)
        was installed to the user.
    """

    __slots__ = ("guild_id", "user_id")

    def __init__(self, data: AuthorizingIntegrationOwnersPayload) -> None:
        # keys are stringified ApplicationInstallTypes
        self.guild_id: Optional[int] = _get_as_snowflake(data, "0")
        self.user_id: Optional[int] = _get_as_snowflake(data, "1")

    def __repr__(self) -> str:
        return f"<{self.__class__.__name__} guild_id={self.guild_id!r} user_id={self.user_id!r}>"


class RoleSubscriptionData:
    """Represents metadata of the role subscription purchase/renewal in a message
    of type :attr:`MessageType.role_subscription_purchase`.

    .. versionadded:: 2.9

    Attributes
    ----------
    role_subscription_listing_id: :class:`int`
        The ID of the subscription listing the user subscribed to.

        See also :attr:`RoleTags.subscription_listing_id`.
    tier_name: :class:`str`
        The name of the tier the user subscribed to.
    total_months_subscribed: :class:`int`
        The cumulative number of months the user has been subscribed for.
    is_renewal: :class:`bool`
        Whether this message is for a subscription renewal instead of a new subscription.
    """

    __slots__ = (
        "role_subscription_listing_id",
        "tier_name",
        "total_months_subscribed",
        "is_renewal",
    )

    def __init__(self, data: RoleSubscriptionDataPayload) -> None:
        self.role_subscription_listing_id: int = int(data["role_subscription_listing_id"])
        self.tier_name: str = data["tier_name"]
        self.total_months_subscribed: int = data["total_months_subscribed"]
        self.is_renewal: bool = data["is_renewal"]


def flatten_handlers(cls: type[Message]) -> type[Message]:
    prefix = len("_handle_")
    handlers = [
        (key[prefix:], value)
        for key, value in cls.__dict__.items()
        if key.startswith("_handle_") and key != "_handle_member"
    ]

    # store _handle_member last
    handlers.append(("member", cls._handle_member))
    cls._HANDLERS = handlers
    cls._CACHED_SLOTS = [attr for attr in cls.__slots__ if attr.startswith("_cs_")]
    return cls


class MessageCall:
    """
    Represents a call in a message.

    .. versionadded:: |vnext|

    Attributes
    ----------
    ended_timestamp: :class:`datetime.datetime` | :data:`None`
        The timestamp when the call ended, or :data:`None` if the call is still ongoing.
    participant_ids: :class:`list`\\[:class:`int`]
        A list of user IDs of the participants in the call.

        Due to API limitations, this list is simply the user IDs that were in the call.
        It is not resolved to the user objects themselves.
    """

    def __init__(self, *, data: MessageCallPayload) -> None:
        self.ended_timestamp: Optional[datetime.datetime] = utils.parse_time(
            data.get("ended_timestamp")
        )
        self.participant_ids: List[int] = [
            int(participant) for participant in data.get("participants", [])
        ]


@flatten_handlers
class Message(Hashable):
    """Represents a message from Discord.

    .. collapse:: operations

        .. describe:: x == y

            Checks if two messages are equal.

        .. describe:: x != y

            Checks if two messages are not equal.

        .. describe:: hash(x)

            Returns the message's hash.

    Attributes
    ----------
    tts: :class:`bool`
        Specifies if the message was done with text-to-speech.
        This can only be accurately received in :func:`on_message` due to
        a Discord limitation.
    type: :class:`MessageType`
        The type of message. In most cases this should not be checked, but it is helpful
        in cases where it might be a system message for :attr:`system_content`.
    author: :class:`Member` | :class:`abc.User`
        A :class:`Member` that sent the message. If :attr:`channel` is a
        private channel or the user has the left the guild, then it is a :class:`User` instead.
    content: :class:`str`
        The actual contents of the message.
    nonce: :class:`str` | :class:`int` | :data:`None`
        The value used by the Discord guild and the client to verify that the message is successfully sent.
        This is not stored long term within Discord's servers and is only used ephemerally.
    embeds: :class:`list`\\[:class:`Embed`]
        A list of embeds the message has.
    channel: :class:`TextChannel` | :class:`VoiceChannel` | :class:`StageChannel` | :class:`Thread` | :class:`DMChannel` | :class:`GroupChannel` | :class:`PartialMessageable`
        The channel that the message was sent from.
        Could be a :class:`DMChannel` or :class:`GroupChannel` if it's a private message.
    position: :class:`int` | :data:`None`
        A number that indicates the approximate position of a message in a :class:`Thread`.
        This is a number that starts at 0. e.g. the first message is position 0.
        This is :data:`None` if the message was not sent in a :class:`Thread`, or if it was sent before July 1, 2022.

        .. versionadded:: 2.6

    reference: :class:`~disnake.MessageReference` | :data:`None`
        The message that this message references. This is only applicable to messages of
        type :attr:`MessageType.pins_add`, crossposted messages created by a
        followed channel integration, message replies, or application command responses.

        .. versionadded:: 1.5

    interaction_metadata: :class:`InteractionMetadata` | :data:`None`
        The metadata about the interaction that caused this message, if any.

        .. versionadded:: 2.10

    mention_everyone: :class:`bool`
        Specifies if the message mentions everyone.

        .. note::

            This does not check if the ``@everyone`` or the ``@here`` text is in the message itself.
            Rather this boolean indicates if either the ``@everyone`` or the ``@here`` text is in the message
            **and** it did end up mentioning.
    mentions: :class:`list`\\[:class:`abc.User`]
        A list of :class:`Member` that were mentioned. If the message is in a private message
        then the list will be of :class:`User` instead. For messages that are not of type
        :attr:`MessageType.default`\\, this array can be used to aid in system messages.
        For more information, see :attr:`system_content`.

        .. warning::

            The order of the mentions list is not in any particular order so you should
            not rely on it. This is a Discord limitation, not one with the library.
    role_mentions: :class:`list`\\[:class:`Role`]
        A list of :class:`Role` that were mentioned. If the message is in a private message
        then the list is always empty.
    id: :class:`int`
        The message ID.
    application_id: :class:`int` | :data:`None`
        If this message was sent from an interaction, or is an application owned webhook,
        then this is the ID of the application.

        .. versionadded:: 2.5

    webhook_id: :class:`int` | :data:`None`
        If this message was sent by a webhook, then this is the webhook ID's that sent this
        message.
    attachments: :class:`list`\\[:class:`Attachment`]
        A list of attachments given to a message.
    pinned: :class:`bool`
        Specifies if the message is currently pinned.
    flags: :class:`MessageFlags`
        Extra features of the message.

        .. versionadded:: 1.3

    reactions : :class:`list`\\[:class:`Reaction`]
        Reactions to a message. Reactions can be either custom emoji or standard unicode emoji.
    activity: :class:`dict` | :data:`None`
        The activity associated with this message. Sent with Rich-Presence related messages that for
        example, request joining, spectating, or listening to or with another member.

        It is a dictionary with the following optional keys:

        - ``type``: An integer denoting the type of message activity being requested.
        - ``party_id``: The party ID associated with the party.
    application: :class:`dict` | :data:`None`
        The rich presence enabled application associated with this message.

        It is a dictionary with the following keys:

        - ``id``: A string representing the application's ID.
        - ``name``: A string representing the application's name.
        - ``description``: A string representing the application's description.
        - ``icon``: A string representing the icon ID of the application.
        - ``cover_image``: A string representing the embed's image asset ID.
    stickers: :class:`list`\\[:class:`StickerItem`]
        A list of sticker items given to the message.

        .. versionadded:: 1.6

    components: :class:`list`\\[:class:`Component`]
        A list of components in the message.

        .. versionadded:: 2.0

    message_snapshots: :class:`list`\\[:class:`ForwardedMessage`]
        A list of forwarded messages.

        .. versionadded:: 2.10

    guild: :class:`Guild` | :data:`None`
        The guild that the message belongs to, if applicable.

    poll: :class:`Poll` | :data:`None`
        The poll contained in this message.

        .. versionadded:: 2.10

    call: :class:`MessageCall` | :data:`None`
        The call contained in this message.
        Only present when :attr:`type` is :attr:`MessageType.call`.

        .. versionadded:: |vnext|
    """

    __slots__ = (
        "_state",
        "_cs_channel_mentions",
        "_cs_raw_mentions",
        "_cs_clean_content",
        "_cs_raw_channel_mentions",
        "_cs_raw_role_mentions",
        "_cs_system_content",
        "tts",
        "content",
        "channel",
        "position",
        "application_id",
        "webhook_id",
        "mention_everyone",
        "embeds",
        "id",
        "mentions",
        "author",
        "attachments",
        "nonce",
        "pinned",
        "role_mentions",
        "type",
        "flags",
        "reactions",
        "reference",
        "_interaction",
        "interaction_metadata",
        "message_snapshots",
        "application",
        "activity",
        "stickers",
        "components",
        "guild",
        "poll",
        "call",
        "_edited_timestamp",
        "_role_subscription_data",
        "_pinned_at",
    )

    if TYPE_CHECKING:
        _HANDLERS: ClassVar[list[tuple[str, Callable[..., None]]]]
        _CACHED_SLOTS: ClassVar[list[str]]
        guild: Optional[Guild]
        reference: Optional[MessageReference]
        mentions: list[Union[User, Member]]
        author: Union[User, Member]
        role_mentions: list[Role]

    def __init__(
        self,
        *,
        state: ConnectionState,
        channel: MessageableChannel,
        data: MessagePayload,
    ) -> None:
        self._state: ConnectionState = state
        self.id: int = int(data["id"])
        self.application_id: Optional[int] = utils._get_as_snowflake(data, "application_id")
        self.webhook_id: Optional[int] = utils._get_as_snowflake(data, "webhook_id")
        self.reactions: list[Reaction] = [
            Reaction(message=self, data=d) for d in data.get("reactions", [])
        ]
        self.attachments: list[Attachment] = [
            Attachment(data=a, state=self._state) for a in data["attachments"]
        ]
        self.embeds: list[Embed] = [Embed.from_dict(a) for a in data["embeds"]]
        self.application: Optional[MessageApplicationPayload] = data.get("application")
        self.activity: Optional[MessageActivityPayload] = data.get("activity")
        # for user experience, on_message has no business getting partials
        # TODO: Subscripted message to include the channel
        self.channel: Union[GuildMessageable, DMChannel, GroupChannel] = channel  # type: ignore
        self.position: Optional[int] = data.get("position", None)
        self._edited_timestamp: Optional[datetime.datetime] = utils.parse_time(
            data["edited_timestamp"]
        )
        self.type: MessageType = try_enum(MessageType, data["type"])
        self.pinned: bool = data["pinned"]
        self._pinned_at: Optional[datetime.datetime] = None
        self.flags: MessageFlags = MessageFlags._from_value(data.get("flags", 0))
        self.mention_everyone: bool = data["mention_everyone"]
        self.tts: bool = data["tts"]
        self.content: str = data["content"]
        self.nonce: Optional[Union[int, str]] = data.get("nonce")
        self.stickers: list[StickerItem] = [
            StickerItem(data=d, state=state) for d in data.get("sticker_items", [])
        ]
        self.components: list[MessageTopLevelComponent] = [
            _message_component_factory(d) for d in data.get("components", [])
        ]

        self.poll: Optional[Poll] = None
        if poll_data := data.get("poll"):
            self.poll = Poll.from_dict(message=self, data=poll_data)
        self.call = MessageCall(data=call_data) if (call_data := data.get("call")) else None
        try:
            # if the channel doesn't have a guild attribute, we handle that
            self.guild = channel.guild  # type: ignore
        except AttributeError:
            self.guild = state._get_guild(utils._get_as_snowflake(data, "guild_id"))

        self._interaction: Optional[InteractionReference] = (
            InteractionReference(state=state, guild=self.guild, data=interaction)
            if (interaction := data.get("interaction"))
            else None
        )
        self.interaction_metadata: Optional[InteractionMetadata] = (
            InteractionMetadata(state=state, data=interaction)
            if (interaction := data.get("interaction_metadata")) is not None
            else None
        )

        if (
            (thread_data := data.get("thread"))
            and not self.thread
            and isinstance(self.guild, Guild)
        ):
            self.guild._store_thread(thread_data)

        self._role_subscription_data: Optional[RoleSubscriptionDataPayload] = data.get(
            "role_subscription_data"
        )

        self.reference: Optional[MessageReference] = None
        if "message_reference" in data:
            self.reference = ref = MessageReference.with_state(state, data["message_reference"])

            if "referenced_message" in data:
                resolved = data["referenced_message"]
                if resolved is None:
                    ref.resolved = DeletedReferencedMessage(ref)
                else:
                    # Right now the channel IDs match but maybe in the future they won't.
                    if ref.channel_id == channel.id:
                        chan = channel
                    else:
                        chan, _ = state._get_guild_channel(resolved)

                    # the channel will be the correct type here
                    ref.resolved = self.__class__(channel=chan, data=resolved, state=state)  # type: ignore

        _ref = data.get("message_reference", {})
        self.message_snapshots: list[ForwardedMessage] = [
            ForwardedMessage(
                state=self._state,
                channel_id=utils._get_as_snowflake(_ref, "channel_id"),
                guild_id=utils._get_as_snowflake(_ref, "guild_id"),
                data=a["message"],
            )
            for a in data.get("message_snapshots", [])
        ]

        for handler in ("author", "member", "mentions", "mention_roles"):
            if handler in data:
                getattr(self, f"_handle_{handler}")(data[handler])  # type: ignore

    def __repr__(self) -> str:
        name = self.__class__.__name__
        content = (self.content[:22] + "...") if len(self.content) > 25 else self.content
        return f"<{name} id={self.id} content={content!r} channel={self.channel!r} type={self.type!r} author={self.author!r} flags={self.flags!r}>"

    def _try_patch(self, data, key, transform=None) -> None:
        try:
            value = data[key]
        except KeyError:
            pass
        else:
            if transform is None:
                setattr(self, key, value)
            else:
                setattr(self, key, transform(value))

    def _add_reaction(
        self, data: MessageReactionAddEvent, emoji: EmojiInputType, user_id: int
    ) -> Reaction:
        reaction = utils.find(lambda r: r.emoji == emoji, self.reactions)
        is_me = user_id == self._state.self_id

        if reaction is None:
            reaction_data: ReactionPayload = {
                "count": 1,
                "me": is_me,
                "emoji": data["emoji"],
            }
            reaction = Reaction(message=self, data=reaction_data, emoji=emoji)
            self.reactions.append(reaction)
        else:
            reaction.count += 1
            if is_me:
                reaction.me = is_me

        return reaction

    def _remove_reaction(
        self, data: MessageReactionRemoveEvent, emoji: EmojiInputType, user_id: int
    ) -> Reaction:
        reaction = utils.find(lambda r: r.emoji == emoji, self.reactions)

        if reaction is None:
            # already removed?
            msg = "Emoji already removed?"
            raise ValueError(msg)

        # if reaction isn't in the list, we crash. This means Discord
        # sent bad data, or we stored improperly
        reaction.count -= 1

        if user_id == self._state.self_id:
            reaction.me = False
        if reaction.count == 0:
            # this raises ValueError if something went wrong as well.
            self.reactions.remove(reaction)

        return reaction

    def _clear_emoji(self, emoji) -> Optional[Reaction]:
        to_check = str(emoji)
        for index, reaction in enumerate(self.reactions):  # noqa: B007
            if str(reaction.emoji) == to_check:
                break
        else:
            # didn't find anything so just return
            return

        del self.reactions[index]
        return reaction

    def _update(self, data: MessageUpdateEvent) -> None:
        # In an update scheme, 'author' key has to be handled before 'member'
        # otherwise they overwrite each other which is undesirable.
        # Since there's no good way to do this we have to iterate over every
        # handler rather than iterating over the keys which is a little slower
        for key, handler in self._HANDLERS:
            try:
                value = data[key]
            except KeyError:
                continue
            else:
                handler(self, value)

        # clear the cached properties
        for attr in self._CACHED_SLOTS:
            try:
                delattr(self, attr)
            except AttributeError:
                pass

    def _handle_edited_timestamp(self, value: str) -> None:
        self._edited_timestamp = utils.parse_time(value)

    def _handle_pinned(self, value: bool) -> None:
        self.pinned = value

    def _handle_flags(self, value: int) -> None:
        self.flags = MessageFlags._from_value(value)

    def _handle_application(self, value: MessageApplicationPayload) -> None:
        self.application = value

    def _handle_activity(self, value: MessageActivityPayload) -> None:
        self.activity = value

    def _handle_mention_everyone(self, value: bool) -> None:
        self.mention_everyone = value

    def _handle_tts(self, value: bool) -> None:
        self.tts = value

    def _handle_type(self, value: int) -> None:
        self.type = try_enum(MessageType, value)

    def _handle_content(self, value: str) -> None:
        self.content = value

    def _handle_attachments(self, value: list[AttachmentPayload]) -> None:
        self.attachments = [Attachment(data=a, state=self._state) for a in value]

    def _handle_embeds(self, value: list[EmbedPayload]) -> None:
        self.embeds = [Embed.from_dict(data) for data in value]

    def _handle_nonce(self, value: Union[str, int]) -> None:
        self.nonce = value

    def _handle_author(self, author: UserPayload) -> None:
        self.author = self._state.store_user(author)
        if isinstance(self.guild, Guild):
            found = self.guild.get_member(self.author.id)
            if found is not None:
                self.author = found

    def _handle_member(self, member: MemberPayload) -> None:
        # The gateway now gives us full Member objects sometimes with the following keys
        # deaf, mute, joined_at, roles
        # For the sake of performance I'm going to assume that the only
        # field that needs *updating* would be the joined_at field.
        # If there is no Member object (for some strange reason), then we can upgrade
        # ourselves to a more "partial" member object.
        author = self.author
        try:
            # Update member reference
            author._update_from_message(member)  # type: ignore
        except AttributeError:
            # It's a user here
            # TODO: consider adding to cache here
            self.author = Member._from_message(message=self, data=member)

    def _handle_mentions(
        self, mentions: Union[list[UserPayload], list[UserWithMemberPayload]]
    ) -> None:
        self.mentions = r = []
        guild = self.guild
        state = self._state
        if not isinstance(guild, Guild):
            self.mentions = [state.store_user(m) for m in mentions]
            return

        for mention in filter(None, mentions):
            id_search = int(mention["id"])
            member = guild.get_member(id_search)
            if member is not None:
                r.append(member)
            else:
                r.append(Member._try_upgrade(data=mention, guild=guild, state=state))

    def _handle_mention_roles(self, role_mentions: list[int]) -> None:
        self.role_mentions = []
        if isinstance(self.guild, Guild):
            for role_id in map(int, role_mentions):
                role = self.guild.get_role(role_id)
                if role is not None:
                    self.role_mentions.append(role)

    def _handle_components(self, components: list[MessageTopLevelComponentPayload]) -> None:
        self.components = [_message_component_factory(d) for d in components]

    def _rebind_cached_references(self, new_guild: Guild, new_channel: GuildMessageable) -> None:
        self.guild = new_guild
        self.channel = new_channel

        # rebind the members' guilds; the members themselves will potentially be
        # updated later in _update_member_references, after re-chunking
        if isinstance(self.author, Member):
            self.author.guild = new_guild
        if self._interaction and isinstance(self._interaction.user, Member):
            self._interaction.user.guild = new_guild

    @utils.cached_slot_property("_cs_raw_mentions")
<<<<<<< HEAD
    def raw_mentions(self) -> list[int]:
        """List[:class:`int`]: A property that returns an array of user IDs matched with
=======
    def raw_mentions(self) -> List[int]:
        """:class:`list`\\[:class:`int`]: A property that returns an array of user IDs matched with
>>>>>>> 26ab16c3
        the syntax of ``<@user_id>`` in the message content.

        This allows you to receive the user IDs of mentioned users
        even in a private message context.
        """
        return [int(x) for x in re.findall(r"<@!?([0-9]{17,19})>", self.content)]

    @utils.cached_slot_property("_cs_raw_channel_mentions")
<<<<<<< HEAD
    def raw_channel_mentions(self) -> list[int]:
        """List[:class:`int`]: A property that returns an array of channel IDs matched with
=======
    def raw_channel_mentions(self) -> List[int]:
        """:class:`list`\\[:class:`int`]: A property that returns an array of channel IDs matched with
>>>>>>> 26ab16c3
        the syntax of ``<#channel_id>`` in the message content.
        """
        return [int(x) for x in re.findall(r"<#([0-9]{17,19})>", self.content)]

    @utils.cached_slot_property("_cs_raw_role_mentions")
<<<<<<< HEAD
    def raw_role_mentions(self) -> list[int]:
        """List[:class:`int`]: A property that returns an array of role IDs matched with
=======
    def raw_role_mentions(self) -> List[int]:
        """:class:`list`\\[:class:`int`]: A property that returns an array of role IDs matched with
>>>>>>> 26ab16c3
        the syntax of ``<@&role_id>`` in the message content.
        """
        return [int(x) for x in re.findall(r"<@&([0-9]{17,19})>", self.content)]

    @utils.cached_slot_property("_cs_channel_mentions")
<<<<<<< HEAD
    def channel_mentions(self) -> list[GuildChannel]:
        """List[:class:`abc.GuildChannel`]: A list of :class:`abc.GuildChannel` that were mentioned. If the message is in a private message
=======
    def channel_mentions(self) -> List[GuildChannel]:
        """:class:`list`\\[:class:`abc.GuildChannel`]: A list of :class:`abc.GuildChannel` that were mentioned. If the message is in a private message
>>>>>>> 26ab16c3
        then the list is always empty.
        """
        if self.guild is None:
            return []
        it = filter(None, map(self.guild.get_channel, self.raw_channel_mentions))
        return utils._unique(it)

    @utils.cached_slot_property("_cs_clean_content")
    def clean_content(self) -> str:
        """:class:`str`: A property that returns the content in a "cleaned up"
        manner. This basically means that mentions are transformed
        into the way the client shows it. e.g. ``<#id>`` will transform
        into ``#name``.

        This will also transform @everyone and @here mentions into
        non-mentions.

        .. note::

            This *does not* affect markdown. If you want to escape
            or remove markdown then use :func:`utils.escape_markdown` or :func:`utils.remove_markdown`
            respectively, along with this function.
        """
        transformations = {
            re.escape(f"<#{channel.id}>"): f"#{channel.name}" for channel in self.channel_mentions
        }

        mention_transforms = {
            re.escape(f"<@{member.id}>"): f"@{member.display_name}" for member in self.mentions
        }

        # add the <@!user_id> cases as well..
        second_mention_transforms = {
            re.escape(f"<@!{member.id}>"): f"@{member.display_name}" for member in self.mentions
        }

        transformations.update(mention_transforms)
        transformations.update(second_mention_transforms)

        if self.guild is not None:
            role_transforms = {
                re.escape(f"<@&{role.id}>"): f"@{role.name}" for role in self.role_mentions
            }
            transformations.update(role_transforms)

        def repl(obj) -> str:
            return transformations.get(re.escape(obj.group(0)), "")

        pattern = re.compile("|".join(transformations.keys()))
        result = pattern.sub(repl, self.content)
        return escape_mentions(result)

    @property
    def created_at(self) -> datetime.datetime:
        """:class:`datetime.datetime`: The message's creation time in UTC."""
        return utils.snowflake_time(self.id)

    @property
    def edited_at(self) -> Optional[datetime.datetime]:
        """:class:`datetime.datetime` | :data:`None`: An aware UTC datetime object containing the edited time of the message."""
        return self._edited_timestamp

    @property
    def pinned_at(self) -> Optional[datetime.datetime]:
        """:class:`datetime.datetime` | :data:`None`: An aware UTC datetime object containing the pin time of the message.

        .. note::
            This is only set on messages retrieved using :meth:`abc.Messageable.pins`.

        .. versionadded:: 2.11
        """
        return self._pinned_at

    @property
    def jump_url(self) -> str:
        """:class:`str`: Returns a URL that allows the client to jump to this message."""
        guild_id = getattr(self.guild, "id", "@me")
        return f"https://discord.com/channels/{guild_id}/{self.channel.id}/{self.id}"

    @property
    def thread(self) -> Optional[Thread]:
        """:class:`Thread` | :data:`None`: The thread started from this message. :data:`None` if no thread has been started.

        .. versionadded:: 2.4
        """
        if not isinstance(self.guild, Guild):
            return None

        return self.guild.get_thread(self.id)

    @property
    def role_subscription_data(self) -> Optional[RoleSubscriptionData]:
        """:class:`RoleSubscriptionData` | :data:`None`: The metadata of the role
        subscription purchase/renewal, if this message is a :attr:`MessageType.role_subscription_purchase`.

        .. versionadded:: 2.9
        """
        if not self._role_subscription_data:
            return None
        return RoleSubscriptionData(self._role_subscription_data)

    def is_system(self) -> bool:
        """Whether the message is a system message.

        A system message is a message that is constructed entirely by the Discord API
        in response to something.

        .. versionadded:: 1.3

        :return type: :class:`bool`
        """
        return self.type not in (
            MessageType.default,
            MessageType.reply,
            MessageType.application_command,
            MessageType.thread_starter_message,
            MessageType.context_menu_command,
        )

    @utils.cached_slot_property("_cs_system_content")
    def system_content(self) -> Optional[str]:
        """:class:`str` | :data:`None`: A property that returns the content that is rendered
        regardless of the :attr:`Message.type`.

        In the case of :attr:`MessageType.default` and :attr:`MessageType.reply`\\,
        this just returns the regular :attr:`Message.content`. Otherwise this
        returns an English message denoting the contents of the system message.

        If the message type is unrecognised this method will return :data:`None`.
        """
        if self.type in (MessageType.default, MessageType.reply):
            return self.content

        if self.type is MessageType.recipient_add:
            if self.channel.type is ChannelType.group:
                return f"{self.author.name} added {self.mentions[0].name} to the group."
            else:
                return f"{self.author.name} added {self.mentions[0].name} to the thread."

        if self.type is MessageType.recipient_remove:
            if self.channel.type is ChannelType.group:
                return f"{self.author.name} removed {self.mentions[0].name} from the group."
            else:
                return f"{self.author.name} removed {self.mentions[0].name} from the thread."

        # MessageType.call cannot be read by bots.

        if self.type is MessageType.channel_name_change:
            if (
                self.channel.type is ChannelType.public_thread
                and (parent := getattr(self.channel, "parent", None))
                and parent.type in (ChannelType.forum, ChannelType.media)
            ):
                return f"{self.author.name} changed the post title: **{self.content}**"
            return f"{self.author.name} changed the channel name: **{self.content}**"

        if self.type is MessageType.channel_icon_change:
            return f"{self.author.name} changed the channel icon."

        if self.type is MessageType.pins_add:
            return f"{self.author.name} pinned a message to this channel."

        if self.type is MessageType.new_member:
            formats = [
                "{0} joined the party.",
                "{0} is here.",
                "Welcome, {0}. We hope you brought pizza.",
                "A wild {0} appeared.",
                "{0} just landed.",
                "{0} just slid into the server.",
                "{0} just showed up!",
                "Welcome {0}. Say hi!",
                "{0} hopped into the server.",
                "Everyone welcome {0}!",
                "Glad you're here, {0}.",
                "Good to see you, {0}.",
                "Yay you made it, {0}!",
            ]

            created_at_ms = int(self.created_at.timestamp() * 1000)
            return formats[created_at_ms % len(formats)].format(self.author.name)

        if self.type is MessageType.premium_guild_subscription:
            if not self.content:
                return f"{self.author.name} just boosted the server!"
            else:
                return f"{self.author.name} just boosted the server **{self.content}** times!"

        if self.type is MessageType.premium_guild_tier_1:
            if not self.content:
                return f"{self.author.name} just boosted the server! {self.guild} has achieved **Level 1!**"
            else:
                return f"{self.author.name} just boosted the server **{self.content}** times! {self.guild} has achieved **Level 1!**"

        if self.type is MessageType.premium_guild_tier_2:
            if not self.content:
                return f"{self.author.name} just boosted the server! {self.guild} has achieved **Level 2!**"
            else:
                return f"{self.author.name} just boosted the server **{self.content}** times! {self.guild} has achieved **Level 2!**"

        if self.type is MessageType.premium_guild_tier_3:
            if not self.content:
                return f"{self.author.name} just boosted the server! {self.guild} has achieved **Level 3!**"
            else:
                return f"{self.author.name} just boosted the server **{self.content}** times! {self.guild} has achieved **Level 3!**"

        if self.type is MessageType.channel_follow_add:
            return f"{self.author.name} has added {self.content} to this channel. Its most important updates will show up here."

        if self.type is MessageType.guild_stream:
            # the author will be a Member
            return f"{self.author.name} is live! Now streaming {self.author.activity.name}."  # type: ignore

        if self.type is MessageType.guild_discovery_disqualified:
            return "This server has been removed from Server Discovery because it no longer passes all the requirements. Check Server Settings for more details."

        if self.type is MessageType.guild_discovery_requalified:
            return "This server is eligible for Server Discovery again and has been automatically relisted!"

        if self.type is MessageType.guild_discovery_grace_period_initial_warning:
            return "This server has failed Discovery activity requirements for 1 week. If this server fails for 4 weeks in a row, it will be automatically removed from Discovery."

        if self.type is MessageType.guild_discovery_grace_period_final_warning:
            return "This server has failed Discovery activity requirements for 3 weeks in a row. If this server fails for 1 more week, it will be removed from Discovery."

        if self.type is MessageType.thread_created:
            return f"{self.author.name} started a thread: **{self.content}**. See all threads."

        # note: MessageType.reply is implemented at the top of this method, with MessageType.default

        if self.type is MessageType.application_command:
            return self.content

        if self.type is MessageType.thread_starter_message:
            if self.reference is None or self.reference.resolved is None:
                return "Sorry, we couldn't load the first message in this thread"

            # the resolved message for the reference will be a Message
            return self.reference.resolved.content  # type: ignore

        if self.type is MessageType.guild_invite_reminder:
            # todo: determine if this should be the owner content or the user content
            return "Wondering who to invite?\nStart by inviting anyone who can help you build the server!"

        if self.type is MessageType.context_menu_command:
            return self.content

        if self.type is MessageType.auto_moderation_action:
            return self.content

        if self.type is MessageType.role_subscription_purchase:
            if not (data := self.role_subscription_data):
                return

            guild_name = f"**{self.guild.name}**" if self.guild else None
            if data.total_months_subscribed > 0:
                action = "renewed" if data.is_renewal else "joined"
                return (
                    f"{self.author.name} {action} **{data.tier_name}** and has been a subscriber "
                    f"of {guild_name} for {data.total_months_subscribed} "
                    f"{'month' if data.total_months_subscribed == 1 else 'months'}!"
                )
            elif data.is_renewal:
                return f"{self.author.name} renewed **{data.tier_name}** in their {guild_name} membership!"
            else:
                return f"{self.author.name} joined **{data.tier_name}** as a subscriber of {guild_name}!"

        if self.type is MessageType.interaction_premium_upsell:
            return self.content

        if self.type is MessageType.stage_start:
            return f"{self.author.name} started {self.content}"

        if self.type is MessageType.stage_end:
            return f"{self.author.name} ended {self.content}"

        if self.type is MessageType.stage_speaker:
            return f"{self.author.name} is now a speaker."

        if self.type is MessageType.stage_topic:
            return f"{self.author.name} changed the Stage topic: {self.content}"

        if self.type is MessageType.guild_application_premium_subscription:
            application_name = (
                self.application["name"]
                if self.application and "name" in self.application
                else "a deleted application"
            )
            return f"{self.author.name} upgraded {application_name} to premium for this server! 🎉"

        if self.type is MessageType.guild_incident_alert_mode_enabled:
            enabled_until = utils.parse_time(self.content)
            return f"{self.author.name} enabled security actions until {enabled_until.strftime('%d/%m/%Y, %H:%M')}."

        if self.type is MessageType.guild_incident_alert_mode_disabled:
            return f"{self.author.name} disabled security actions."

        if self.type is MessageType.guild_incident_report_raid:
            guild_name = self.guild.name if self.guild else None
            return f"{self.author.name} reported a raid in {guild_name}."

        if self.type is MessageType.guild_incident_report_false_alarm:
            return f"{self.author.name} resolved an Activity Alert."

        if self.type is MessageType.poll_result:
            if not self.embeds:
                return

            poll_result_embed = self.embeds[0]
            poll_embed_fields: dict[str, str] = {}
            if not poll_result_embed._fields:
                return

            for field in poll_result_embed._fields:
                poll_embed_fields[field["name"]] = field["value"]

            # should never be none
            question = poll_embed_fields["poll_question_text"]
            # should never be none
            total_votes = poll_embed_fields["total_votes"]
            winning_answer = poll_embed_fields.get("victor_answer_text")
            winning_answer_votes = poll_embed_fields.get("victor_answer_votes")
            msg = f"{self.author.display_name}'s poll {question} has closed."

            if winning_answer and winning_answer_votes:
                msg += (
                    f"\n\n{winning_answer}"
                    f"\nWinning answer • {(100 * int(winning_answer_votes)) // int(total_votes)}%"
                )
            else:
                msg += "\n\nThere was no winner."
            return msg
        if self.type is MessageType.emoji_added:
            return f"{self.author.name} added a new emoji."

        # in the event of an unknown or unsupported message type, we return nothing
        return None

    @property
    @deprecated("interaction_metadata")
    def interaction(self) -> Optional[InteractionReference]:
        """:class:`~disnake.InteractionReference` | :data:`None`: The interaction that this message references.
        This exists only when the message is a response to an interaction without an existing message.

        .. versionadded:: 2.1

        .. deprecated:: 2.10
            Use :attr:`interaction_metadata` instead.
        """
        return self._interaction

    async def delete(self, *, delay: Optional[float] = None) -> None:
        """|coro|

        Deletes the message.

        Your own messages could be deleted without any proper permissions. However to
        delete other people's messages, you need the :attr:`~Permissions.manage_messages`
        permission.

        .. versionchanged:: 1.1
            Added the new ``delay`` keyword-only parameter.

        Parameters
        ----------
        delay: :class:`float` | :data:`None`
            If provided, the number of seconds to wait in the background
            before deleting the message. If the deletion fails then it is silently ignored.

        Raises
        ------
        Forbidden
            You do not have proper permissions to delete the message.
        NotFound
            The message was deleted already
        HTTPException
            Deleting the message failed.
        """
        if delay is not None:

            async def delete(delay: float) -> None:
                await asyncio.sleep(delay)
                try:
                    await self._state.http.delete_message(self.channel.id, self.id)
                except HTTPException:
                    pass

            asyncio.create_task(delete(delay))
        else:
            await self._state.http.delete_message(self.channel.id, self.id)

    @overload
    async def edit(
        self,
        content: Optional[str] = ...,
        *,
        embed: Optional[Embed] = ...,
        file: File = ...,
        attachments: Optional[list[Attachment]] = ...,
        suppress_embeds: bool = ...,
        flags: MessageFlags = ...,
        allowed_mentions: Optional[AllowedMentions] = ...,
        view: Optional[View] = ...,
        components: Optional[MessageComponents] = ...,
        delete_after: Optional[float] = ...,
    ) -> Message: ...

    @overload
    async def edit(
        self,
        content: Optional[str] = ...,
        *,
        embed: Optional[Embed] = ...,
        files: list[File] = ...,
        attachments: Optional[list[Attachment]] = ...,
        suppress_embeds: bool = ...,
        flags: MessageFlags = ...,
        allowed_mentions: Optional[AllowedMentions] = ...,
        view: Optional[View] = ...,
        components: Optional[MessageComponents] = ...,
        delete_after: Optional[float] = ...,
    ) -> Message: ...

    @overload
    async def edit(
        self,
        content: Optional[str] = ...,
        *,
        embeds: list[Embed] = ...,
        file: File = ...,
        attachments: Optional[list[Attachment]] = ...,
        suppress_embeds: bool = ...,
        flags: MessageFlags = ...,
        allowed_mentions: Optional[AllowedMentions] = ...,
        view: Optional[View] = ...,
        components: Optional[MessageComponents] = ...,
        delete_after: Optional[float] = ...,
    ) -> Message: ...

    @overload
    async def edit(
        self,
        content: Optional[str] = ...,
        *,
        embeds: list[Embed] = ...,
        files: list[File] = ...,
        attachments: Optional[list[Attachment]] = ...,
        suppress_embeds: bool = ...,
        flags: MessageFlags = ...,
        allowed_mentions: Optional[AllowedMentions] = ...,
        view: Optional[View] = ...,
        components: Optional[MessageComponents] = ...,
        delete_after: Optional[float] = ...,
    ) -> Message: ...

    async def edit(
        self,
        content: Optional[str] = MISSING,
        *,
        embed: Optional[Embed] = MISSING,
        embeds: list[Embed] = MISSING,
        file: File = MISSING,
        files: list[File] = MISSING,
        attachments: Optional[list[Attachment]] = MISSING,
        suppress: bool = MISSING,  # deprecated
        suppress_embeds: bool = MISSING,
        flags: MessageFlags = MISSING,
        allowed_mentions: Optional[AllowedMentions] = MISSING,
        view: Optional[View] = MISSING,
        components: Optional[MessageComponents] = MISSING,
        delete_after: Optional[float] = None,
    ) -> Message:
        """|coro|

        Edits the message.

        The content must be able to be transformed into a string via ``str(content)``.

        .. note::
            If the original message has embeds with images that were created from local files
            (using the ``file`` parameter with :meth:`Embed.set_image` or :meth:`Embed.set_thumbnail`),
            those images will be removed if the message's attachments are edited in any way
            (i.e. by setting ``file``/``files``/``attachments``, or adding an embed with local files).

        .. note::

            This method cannot be used on messages authored by others, with one exception.
            The ``suppress_embeds`` parameter can be used to change the state of embeds on
            other users' messages, requiring the :attr:`~.Permissions.manage_messages` permission.

        .. versionchanged:: 1.3
            The ``suppress`` keyword-only parameter was added.

        .. versionchanged:: 2.5
            The ``suppress`` keyword-only parameter was deprecated
            in favor of ``suppress_embeds``.

        .. versionchanged:: 2.6
            Raises :exc:`TypeError` instead of ``InvalidArgument``.

        Parameters
        ----------
        content: :class:`str` | :data:`None`
            The new content to replace the message with.
            Could be :data:`None` to remove the content.
        embed: :class:`Embed` | :data:`None`
            The new embed to replace the original with. This cannot be mixed with the
            ``embeds`` parameter.
            Could be :data:`None` to remove the embed.
        embeds: :class:`list`\\[:class:`Embed`]
            The new embeds to replace the original with. Must be a maximum of 10.
            This cannot be mixed with the ``embed`` parameter.
            To remove all embeds ``[]`` should be passed.

            .. versionadded:: 2.0

        file: :class:`File`
            The file to upload. This cannot be mixed with the ``files`` parameter.
            Files will be appended to the message, see the ``attachments`` parameter
            to remove/replace existing files.

            .. versionadded:: 2.1

        files: :class:`list`\\[:class:`File`]
            A list of files to upload. This cannot be mixed with the ``file`` parameter.
            Files will be appended to the message, see the ``attachments`` parameter
            to remove/replace existing files.

            .. versionadded:: 2.1

        attachments: :class:`list`\\[:class:`Attachment`] | :data:`None`
            A list of attachments to keep in the message.
            If ``[]`` or :data:`None` is passed then all existing attachments are removed.
            Keeps existing attachments if not provided.

            .. versionchanged:: 2.5
                Supports passing :data:`None` to clear attachments.

        suppress_embeds: :class:`bool`
            Whether to suppress embeds for the message. This hides
            all the embeds from the UI if set to ``True``. If set
            to ``False``, this brings the embeds back if they were
            suppressed.
        flags: :class:`MessageFlags`
            The new flags to set for this message. Overrides existing flags.
            Only :attr:`~MessageFlags.suppress_embeds` and :attr:`~MessageFlags.is_components_v2`
            are supported.

            If parameter ``suppress_embeds`` is provided,
            that will override the setting of :attr:`.MessageFlags.suppress_embeds`.

            .. versionadded:: 2.9

        delete_after: :class:`float` | :data:`None`
            If provided, the number of seconds to wait in the background
            before deleting the message we just edited. If the deletion fails,
            then it is silently ignored.
        allowed_mentions: :class:`~disnake.AllowedMentions` | :data:`None`
            Controls the mentions being processed in this message. If this is
            passed, then the object is merged with :attr:`Client.allowed_mentions`.
            The merging behaviour only overrides attributes that have been explicitly passed
            to the object, otherwise it uses the attributes set in :attr:`Client.allowed_mentions`.
            If no object is passed at all then the defaults given by :attr:`Client.allowed_mentions`
            are used instead.

            .. versionadded:: 1.4

        view: :class:`~disnake.ui.View` | :data:`None`
            The updated view to update this message with. This cannot be mixed with ``components``.
            If :data:`None` is passed then the view is removed.

            .. versionadded:: 2.0

        components: |components_type|
            The updated components to update this message with. This cannot be mixed with ``view``.
            If :data:`None` is passed then the components are removed.

            .. versionadded:: 2.4

            .. note::
                Passing v2 components here automatically sets the :attr:`~MessageFlags.is_components_v2` flag.
                Setting this flag cannot be reverted. Note that this also disables the
                ``content`` and ``embeds`` fields.
                If the message previously had any of these fields set, you must set them to :data:`None`.

        Raises
        ------
        HTTPException
            Editing the message failed.
        Forbidden
            Tried to suppress embeds on a message without permissions or
            edited a message's content or embed that isn't yours.
        TypeError
            You specified both ``embed`` and ``embeds``, or ``file`` and ``files``, or ``view`` and ``components``.
        ValueError
            You tried to send v2 components together with ``content`` or ``embeds``.

        Returns
        -------
        :class:`Message`
            The message that was edited.
        """
        # allowed_mentions can only be changed on the bot's own messages
        if self._state.allowed_mentions is not None and self.author.id == self._state.self_id:
            previous_allowed_mentions = self._state.allowed_mentions
        else:
            previous_allowed_mentions = None

        # if no attachment list was provided but we're uploading new files,
        # use current attachments as the base
        if attachments is MISSING and (file or files):
            attachments = self.attachments

        return await _edit_handler(
            self,
            default_flags=self.flags.value,
            previous_allowed_mentions=previous_allowed_mentions,
            content=content,
            embed=embed,
            embeds=embeds,
            file=file,
            files=files,
            attachments=attachments,
            suppress=suppress,
            suppress_embeds=suppress_embeds,
            flags=flags,
            allowed_mentions=allowed_mentions,
            view=view,
            components=components,
            delete_after=delete_after,
        )

    async def publish(self) -> None:
        """|coro|

        Publishes this message to your announcement channel.

        You must have the :attr:`~Permissions.send_messages` permission to do this.

        If the message is not your own then the :attr:`~Permissions.manage_messages`
        permission is also needed.

        Raises
        ------
        Forbidden
            You do not have the proper permissions to publish this message.
        HTTPException
            Publishing the message failed.
        """
        await self._state.http.publish_message(self.channel.id, self.id)

    async def pin(self, *, reason: Optional[str] = None) -> None:
        """|coro|

        Pins the message.

        You must have the :attr:`~Permissions.pin_messages` permission to do
        this in a non-private channel context.

        This does not work with messages sent in a :class:`VoiceChannel` or :class:`StageChannel`.

        Parameters
        ----------
        reason: :class:`str` | :data:`None`
            The reason for pinning the message. Shows up on the audit log.

            .. versionadded:: 1.4

        Raises
        ------
        Forbidden
            You do not have permissions to pin the message.
        NotFound
            The message or channel was not found or deleted.
        HTTPException
            Pinning the message failed, probably due to the channel
            having more than 50 pinned messages or the channel not supporting pins.
        """
        await self._state.http.pin_message(self.channel.id, self.id, reason=reason)
        self.pinned = True

    async def unpin(self, *, reason: Optional[str] = None) -> None:
        """|coro|

        Unpins the message.

        You must have the :attr:`~Permissions.pin_messages` permission to do
        this in a non-private channel context.

        Parameters
        ----------
        reason: :class:`str` | :data:`None`
            The reason for unpinning the message. Shows up on the audit log.

            .. versionadded:: 1.4

        Raises
        ------
        Forbidden
            You do not have permissions to unpin the message.
        NotFound
            The message or channel was not found or deleted.
        HTTPException
            Unpinning the message failed.
        """
        await self._state.http.unpin_message(self.channel.id, self.id, reason=reason)
        self.pinned = False

    async def add_reaction(self, emoji: EmojiInputType) -> None:
        """|coro|

        Adds a reaction to the message.

        The emoji may be a unicode emoji or a custom guild :class:`Emoji`.

        You must have the :attr:`~Permissions.read_message_history` permission
        to use this. If nobody else has reacted to the message using this
        emoji, the :attr:`~Permissions.add_reactions` permission is required.

        .. versionchanged:: 2.6
            Raises :exc:`TypeError` instead of ``InvalidArgument``.

        Parameters
        ----------
        emoji: :class:`Emoji` | :class:`Reaction` | :class:`PartialEmoji` | :class:`str`
            The emoji to react with.

        Raises
        ------
        HTTPException
            Adding the reaction failed.
        Forbidden
            You do not have the proper permissions to react to the message.
        NotFound
            The emoji you specified was not found.
        TypeError
            The emoji parameter is invalid.
        """
        emoji = convert_emoji_reaction(emoji)
        await self._state.http.add_reaction(self.channel.id, self.id, emoji)

    async def remove_reaction(
        self, emoji: Union[EmojiInputType, Reaction], member: Snowflake
    ) -> None:
        """|coro|

        Removes a reaction by the member from the message.

        The emoji may be a unicode emoji or a custom guild :class:`Emoji`.

        If the reaction is not your own (i.e. ``member`` parameter is not you) then
        the :attr:`~Permissions.manage_messages` permission is needed.

        The ``member`` parameter must represent a member and meet
        the :class:`abc.Snowflake` abc.

        .. versionchanged:: 2.6
            Raises :exc:`TypeError` instead of ``InvalidArgument``.

        Parameters
        ----------
        emoji: :class:`Emoji` | :class:`Reaction` | :class:`PartialEmoji` | :class:`str`
            The emoji to remove.
        member: :class:`abc.Snowflake`
            The member for which to remove the reaction.

        Raises
        ------
        HTTPException
            Removing the reaction failed.
        Forbidden
            You do not have the proper permissions to remove the reaction.
        NotFound
            The member or emoji you specified was not found.
        TypeError
            The emoji parameter is invalid.
        """
        emoji = convert_emoji_reaction(emoji)

        if member.id == self._state.self_id:
            await self._state.http.remove_own_reaction(self.channel.id, self.id, emoji)
        else:
            await self._state.http.remove_reaction(self.channel.id, self.id, emoji, member.id)

    async def clear_reaction(self, emoji: Union[EmojiInputType, Reaction]) -> None:
        """|coro|

        Clears a specific reaction from the message.

        The emoji may be a unicode emoji or a custom guild :class:`Emoji`.

        You need the :attr:`~Permissions.manage_messages` permission to use this.

        .. versionadded:: 1.3

        .. versionchanged:: 2.6
            Raises :exc:`TypeError` instead of ``InvalidArgument``.

        Parameters
        ----------
        emoji: :class:`Emoji` | :class:`Reaction` | :class:`PartialEmoji` | :class:`str`
            The emoji to clear.

        Raises
        ------
        HTTPException
            Clearing the reaction failed.
        Forbidden
            You do not have the proper permissions to clear the reaction.
        NotFound
            The emoji you specified was not found.
        TypeError
            The emoji parameter is invalid.
        """
        emoji = convert_emoji_reaction(emoji)
        await self._state.http.clear_single_reaction(self.channel.id, self.id, emoji)

    async def clear_reactions(self) -> None:
        """|coro|

        Removes all the reactions from the message.

        You need the :attr:`~Permissions.manage_messages` permission to use this.

        Raises
        ------
        HTTPException
            Removing the reactions failed.
        Forbidden
            You do not have the proper permissions to remove all the reactions.
        """
        await self._state.http.clear_reactions(self.channel.id, self.id)

    async def create_thread(
        self,
        *,
        name: str,
        auto_archive_duration: Optional[AnyThreadArchiveDuration] = None,
        slowmode_delay: Optional[int] = None,
        reason: Optional[str] = None,
    ) -> Thread:
        """|coro|

        Creates a public thread from this message.

        You must have :attr:`~disnake.Permissions.create_public_threads` in order to
        create a public thread from a message.

        The channel this message belongs in must be a :class:`TextChannel`.

        .. versionadded:: 2.0

        .. versionchanged:: 2.6
            Raises :exc:`TypeError` instead of ``InvalidArgument``.

        Parameters
        ----------
        name: :class:`str`
            The name of the thread.
        auto_archive_duration: :class:`int` | :class:`ThreadArchiveDuration`
            The duration in minutes before a thread is automatically archived for inactivity.
            If not provided, the channel's default auto archive duration is used.
            Must be one of ``60``, ``1440``, ``4320``, or ``10080``.
        slowmode_delay: :class:`int` | :data:`None`
            Specifies the slowmode rate limit for users in this thread, in seconds.
            A value of ``0`` disables slowmode. The maximum value possible is ``21600``.
            If set to :data:`None` or not provided, slowmode is inherited from the parent's
            :attr:`~TextChannel.default_thread_slowmode_delay`.

            .. versionadded:: 2.3

        reason: :class:`str` | :data:`None`
            The reason for creating the thread. Shows up on the audit log.

            .. versionadded:: 2.5

        Raises
        ------
        Forbidden
            You do not have permissions to create a thread.
        HTTPException
            Creating the thread failed.
        TypeError
            This message does not have guild info attached.

        Returns
        -------
        :class:`.Thread`
            The created thread.
        """
        if self.guild is None:
            msg = "This message does not have guild info attached."
            raise TypeError(msg)

        if auto_archive_duration is not None:
            auto_archive_duration = cast(
                "ThreadArchiveDurationLiteral", try_enum_to_int(auto_archive_duration)
            )

        default_auto_archive_duration: ThreadArchiveDurationLiteral = getattr(
            self.channel, "default_auto_archive_duration", 1440
        )
        data = await self._state.http.start_thread_with_message(
            self.channel.id,
            self.id,
            name=name,
            auto_archive_duration=auto_archive_duration or default_auto_archive_duration,
            rate_limit_per_user=slowmode_delay,
            reason=reason,
        )
        return Thread(guild=self.guild, state=self._state, data=data)

    async def reply(
        self, content: Optional[str] = None, *, fail_if_not_exists: bool = True, **kwargs: Any
    ) -> Message:
        """|coro|

        A shortcut method to :meth:`.abc.Messageable.send` to reply to the
        :class:`.Message`.

        .. versionadded:: 1.6

        .. versionchanged:: 2.3
            Added ``fail_if_not_exists`` keyword argument. Defaults to ``True``.

        .. versionchanged:: 2.6
            Raises :exc:`TypeError` or :exc:`ValueError` instead of ``InvalidArgument``.

        Parameters
        ----------
        fail_if_not_exists: :class:`bool`
            Whether replying using the message reference should raise :exc:`~disnake.HTTPException`
            if the message no longer exists or Discord could not fetch the message.

            .. versionadded:: 2.3

        Raises
        ------
        HTTPException
            Sending the message failed.
        Forbidden
            You do not have the proper permissions to send the message.
        TypeError
            You specified both ``embed`` and ``embeds``, or ``file`` and ``files``, or ``view`` and ``components``.
        ValueError
            The ``files`` or ``embeds`` list is too large.

        Returns
        -------
        :class:`.Message`
            The message that was sent.
        """
        if not fail_if_not_exists:
            reference = MessageReference.from_message(self, fail_if_not_exists=False)
        else:
            reference = self
        return await self.channel.send(content, reference=reference, **kwargs)

    async def forward(
        self,
        channel: MessageableChannel,
    ) -> Message:
        """|coro|

        A shortcut method to :meth:`.abc.Messageable.send` to forward a
        :class:`.Message`.

        .. versionadded:: 2.10

        Parameters
        ----------
        channel: :class:`TextChannel` | :class:`VoiceChannel` | :class:`StageChannel` | :class:`Thread` | :class:`DMChannel` | :class:`GroupChannel` | :class:`PartialMessageable`
            The channel where the message should be forwarded to.

        Raises
        ------
        HTTPException
            Sending the message failed.
        Forbidden
            You do not have the proper permissions to send the message.

        Returns
        -------
        :class:`.Message`
            The message that was sent.
        """
        reference = self.to_reference(
            type=MessageReferenceType.forward,
            fail_if_not_exists=False,
        )
        return await channel.send(reference=reference)

    def to_reference(
        self,
        *,
        type: MessageReferenceType = MessageReferenceType.default,
        fail_if_not_exists: bool = True,
    ) -> MessageReference:
        """Creates a :class:`~disnake.MessageReference` from the current message.

        .. versionadded:: 1.6

        Parameters
        ----------
        type: :class:`MessageReferenceType`
            The type of the message reference. This is used to control whether to reply to
            or forward a message. Defaults to replying.

            .. versionadded:: 2.10

        fail_if_not_exists: :class:`bool`
            Whether replying using the message reference should raise :class:`HTTPException`
            if the message no longer exists or Discord could not fetch the message.

            .. versionadded:: 1.7

        Returns
        -------
        :class:`~disnake.MessageReference`
            The reference to this message.
        """
        return MessageReference.from_message(
            self,
            type=type,
            fail_if_not_exists=fail_if_not_exists,
        )

    def to_message_reference_dict(self) -> MessageReferencePayload:
        data: MessageReferencePayload = {
            # defaulting to REPLY when implicitly transforming a Message or
            # PartialMessage object to a MessageReference
            "type": 0,
            "message_id": self.id,
            "channel_id": self.channel.id,
        }

        if self.guild is not None:
            data["guild_id"] = self.guild.id

        return data


class PartialMessage(Hashable):
    """Represents a partial message to aid with working messages when only
    a message and channel ID are present.

    There are two ways to construct this class. The first one is through
    the constructor itself, and the second is via the following:

    - :meth:`TextChannel.get_partial_message`
    - :meth:`VoiceChannel.get_partial_message`
    - :meth:`StageChannel.get_partial_message`
    - :meth:`Thread.get_partial_message`
    - :meth:`DMChannel.get_partial_message`
    - :meth:`GroupChannel.get_partial_message`
    - :meth:`PartialMessageable.get_partial_message`

    Note that this class is trimmed down and has no rich attributes.

    .. versionadded:: 1.6

    .. collapse:: operations

        .. describe:: x == y

            Checks if two partial messages are equal.

        .. describe:: x != y

            Checks if two partial messages are not equal.

        .. describe:: hash(x)

            Returns the partial message's hash.

    Attributes
    ----------
    channel: :class:`TextChannel` | :class:`VoiceChannel` | :class:`StageChannel` | :class:`Thread` | :class:`DMChannel` | :class:`GroupChannel` | :class:`PartialMessageable`
        The channel associated with this partial message.
    id: :class:`int`
        The message ID.
    """

    __slots__ = ("channel", "id", "_cs_guild", "_state")

    jump_url: str = Message.jump_url  # type: ignore
    delete = Message.delete
    publish = Message.publish
    pin = Message.pin
    unpin = Message.unpin
    add_reaction = Message.add_reaction
    remove_reaction = Message.remove_reaction
    clear_reaction = Message.clear_reaction
    clear_reactions = Message.clear_reactions
    reply = Message.reply
    to_reference = Message.to_reference
    to_message_reference_dict = Message.to_message_reference_dict
    forward = Message.forward

    def __init__(self, *, channel: MessageableChannel, id: int) -> None:
        if channel.type not in (
            ChannelType.text,
            ChannelType.news,
            ChannelType.private,
            ChannelType.group,
            ChannelType.news_thread,
            ChannelType.public_thread,
            ChannelType.private_thread,
            ChannelType.voice,
            ChannelType.stage_voice,
        ):
            msg = (
                f"Expected TextChannel, VoiceChannel, StageChannel, Thread, DMChannel, GroupChannel, or PartialMessageable "
                f"with a valid type, not {type(channel)!r} (type: {channel.type!r})"
            )
            raise TypeError(msg)

        self.channel: MessageableChannel = channel
        self._state: ConnectionState = channel._state
        self.id: int = id

    def _update(self, data) -> None:
        # This is used for duck typing purposes.
        # Just do nothing with the data.
        pass

    # Also needed for duck typing purposes
    # n.b. not exposed
    pinned = property(None, lambda x, y: None)

    def __repr__(self) -> str:
        return f"<PartialMessage id={self.id} channel={self.channel!r}>"

    @property
    def created_at(self) -> datetime.datetime:
        """:class:`datetime.datetime`: The partial message's creation time in UTC."""
        return utils.snowflake_time(self.id)

    @utils.cached_slot_property("_cs_guild")
    def guild(self) -> Optional[Guild]:
        """:class:`Guild` | :data:`None`: The guild that the partial message belongs to, if applicable."""
        return getattr(self.channel, "guild", None)

    async def fetch(self) -> Message:
        """|coro|

        Fetches the partial message to a full :class:`Message`.

        Raises
        ------
        NotFound
            The message was not found.
        Forbidden
            You do not have the permissions required to get a message.
        HTTPException
            Retrieving the message failed.

        Returns
        -------
        :class:`Message`
            The full message.
        """
        data = await self._state.http.get_message(self.channel.id, self.id)
        return self._state.create_message(channel=self.channel, data=data)

    @overload
    async def edit(
        self,
        content: Optional[str] = ...,
        *,
        embed: Optional[Embed] = ...,
        file: File = ...,
        attachments: Optional[list[Attachment]] = ...,
        suppress_embeds: bool = ...,
        flags: MessageFlags = ...,
        allowed_mentions: Optional[AllowedMentions] = ...,
        view: Optional[View] = ...,
        components: Optional[MessageComponents] = ...,
        delete_after: Optional[float] = ...,
    ) -> Message: ...

    @overload
    async def edit(
        self,
        content: Optional[str] = ...,
        *,
        embed: Optional[Embed] = ...,
        files: list[File] = ...,
        attachments: Optional[list[Attachment]] = ...,
        suppress_embeds: bool = ...,
        flags: MessageFlags = ...,
        allowed_mentions: Optional[AllowedMentions] = ...,
        view: Optional[View] = ...,
        components: Optional[MessageComponents] = ...,
        delete_after: Optional[float] = ...,
    ) -> Message: ...

    @overload
    async def edit(
        self,
        content: Optional[str] = ...,
        *,
        embeds: list[Embed] = ...,
        file: File = ...,
        attachments: Optional[list[Attachment]] = ...,
        suppress_embeds: bool = ...,
        flags: MessageFlags = ...,
        allowed_mentions: Optional[AllowedMentions] = ...,
        view: Optional[View] = ...,
        components: Optional[MessageComponents] = ...,
        delete_after: Optional[float] = ...,
    ) -> Message: ...

    @overload
    async def edit(
        self,
        content: Optional[str] = ...,
        *,
        embeds: list[Embed] = ...,
        files: list[File] = ...,
        attachments: Optional[list[Attachment]] = ...,
        suppress_embeds: bool = ...,
        flags: MessageFlags = ...,
        allowed_mentions: Optional[AllowedMentions] = ...,
        view: Optional[View] = ...,
        components: Optional[MessageComponents] = ...,
        delete_after: Optional[float] = ...,
    ) -> Message: ...

    async def edit(
        self,
        content: Optional[str] = MISSING,
        *,
        embed: Optional[Embed] = MISSING,
        embeds: list[Embed] = MISSING,
        file: File = MISSING,
        files: list[File] = MISSING,
        attachments: Optional[list[Attachment]] = MISSING,
        suppress: bool = MISSING,  # deprecated
        suppress_embeds: bool = MISSING,
        flags: MessageFlags = MISSING,
        allowed_mentions: Optional[AllowedMentions] = MISSING,
        view: Optional[View] = MISSING,
        components: Optional[MessageComponents] = MISSING,
        delete_after: Optional[float] = None,
    ) -> Message:
        """|coro|

        Edits the message.

        The content must be able to be transformed into a string via ``str(content)``.

        .. note::
            If the original message has embeds with images that were created from local files
            (using the ``file`` parameter with :meth:`Embed.set_image` or :meth:`Embed.set_thumbnail`),
            those images will be removed if the message's attachments are edited in any way
            (i.e. by setting ``file``/``files``/``attachments``, or adding an embed with local files).

        .. note::

            This method cannot be used on messages authored by others, with one exception.
            The ``suppress_embeds`` parameter can be used to change the state of embeds on
            other users' messages, requiring the :attr:`~.Permissions.manage_messages` permission.

        .. versionchanged:: 2.1
            :class:`disnake.Message` is always returned.

        .. versionchanged:: 2.5
            The ``suppress`` keyword-only parameter was deprecated
            in favor of ``suppress_embeds``.

        .. versionchanged:: 2.6
            Raises :exc:`TypeError` instead of ``InvalidArgument``.

        Parameters
        ----------
        content: :class:`str` | :data:`None`
            The new content to replace the message with.
            Could be :data:`None` to remove the content.
        embed: :class:`Embed` | :data:`None`
            The new embed to replace the original with. This cannot be mixed with the
            ``embeds`` parameter.
            Could be :data:`None` to remove the embed.
        embeds: :class:`list`\\[:class:`Embed`]
            The new embeds to replace the original with. Must be a maximum of 10.
            This cannot be mixed with the ``embed`` parameter.
            To remove all embeds ``[]`` should be passed.

            .. versionadded:: 2.1

        file: :class:`File`
            The file to upload. This cannot be mixed with the ``files`` parameter.
            Files will be appended to the message, see the ``attachments`` parameter
            to remove/replace existing files.

            .. versionadded:: 2.1

        files: :class:`list`\\[:class:`File`]
            A list of files to upload. This cannot be mixed with the ``file`` parameter.
            Files will be appended to the message, see the ``attachments`` parameter
            to remove/replace existing files.

            .. versionadded:: 2.1

        attachments: :class:`list`\\[:class:`Attachment`] | :data:`None`
            A list of attachments to keep in the message.
            If ``[]`` or :data:`None` is passed then all existing attachments are removed.
            Keeps existing attachments if not provided.

            .. versionadded:: 2.1

            .. versionchanged:: 2.5
                Supports passing :data:`None` to clear attachments.

        suppress_embeds: :class:`bool`
            Whether to suppress embeds for the message. This hides
            all the embeds from the UI if set to ``True``. If set
            to ``False``, this brings the embeds back if they were
            suppressed.
        flags: :class:`MessageFlags`
            The new flags to set for this message. Overrides existing flags.
            Only :attr:`~MessageFlags.suppress_embeds` and :attr:`~MessageFlags.is_components_v2`
            are supported.

            If parameter ``suppress_embeds`` is provided,
            that will override the setting of :attr:`.MessageFlags.suppress_embeds`.

            .. versionadded:: 2.9

        delete_after: :class:`float` | :data:`None`
            If provided, the number of seconds to wait in the background
            before deleting the message we just edited. If the deletion fails,
            then it is silently ignored.
        allowed_mentions: :class:`~disnake.AllowedMentions` | :data:`None`
            Controls the mentions being processed in this message. If this is
            passed, then the object is merged with :attr:`Client.allowed_mentions`.
            The merging behaviour only overrides attributes that have been explicitly passed
            to the object, otherwise it uses the attributes set in :attr:`Client.allowed_mentions`.

            .. note::
                Unlike :meth:`Message.edit`, this does not default to
                :attr:`Client.allowed_mentions` if no object is passed.
        view: :class:`~disnake.ui.View` | :data:`None`
            The updated view to update this message with. This cannot be mixed with ``components``.
            If :data:`None` is passed then the view is removed.

            .. versionadded:: 2.0

        components: |components_type|
            The updated components to update this message with. This cannot be mixed with ``view``.
            If :data:`None` is passed then the components are removed.

            .. versionadded:: 2.4

            .. note::
                Passing v2 components here automatically sets the :attr:`~MessageFlags.is_components_v2` flag.
                Setting this flag cannot be reverted. Note that this also disables the
                ``content`` and ``embeds`` fields.
                If the message previously had any of these fields set, you must set them to :data:`None`.

        Raises
        ------
        NotFound
            The message was not found.
        HTTPException
            Editing the message failed.
        Forbidden
            Tried to suppress embeds on a message without permissions or
            edited a message's content or embed that isn't yours.
        TypeError
            You specified both ``embed`` and ``embeds``, or ``file`` and ``files``, or ``view`` and ``components``.
        ValueError
            You tried to send v2 components together with ``content`` or ``embeds``.

        Returns
        -------
        :class:`Message`
            The message that was edited.
        """
        # if no attachment list was provided but we're uploading new files,
        # use current attachments as the base
        if attachments is MISSING and (file or files):
            attachments = (await self.fetch()).attachments

        return await _edit_handler(
            self,
            default_flags=0,
            previous_allowed_mentions=None,
            content=content,
            embed=embed,
            embeds=embeds,
            file=file,
            files=files,
            attachments=attachments,
            suppress=suppress,
            suppress_embeds=suppress_embeds,
            flags=flags,
            allowed_mentions=allowed_mentions,
            view=view,
            components=components,
            delete_after=delete_after,
        )


class ForwardedMessage:
    """Represents a forwarded :class:`Message`.

    .. versionadded:: 2.10

    Attributes
    ----------
    type: :class:`MessageType`
        The type of message.
    content: :class:`str`
        The actual contents of the message.
    embeds: :class:`list`\\[:class:`Embed`]
        A list of embeds the message has.
    channel_id: :class:`int`
        The ID of the channel where the message was forwarded from.
    attachments: :class:`list`\\[:class:`Attachment`]
        A list of attachments given to a message.
    flags: :class:`MessageFlags`
        Extra features of the message.
    mentions: :class:`list`\\[:class:`abc.User`]
        A list of :class:`Member` that were mentioned. If the message is in a private message
        then the list will be of :class:`User` instead. For messages that are not of type
        :attr:`MessageType.default`\\, this array can be used to aid in system messages.
        For more information, see :attr:`Message.system_content`.

        .. warning::

            The order of the mentions list is not in any particular order so you should
            not rely on it. This is a Discord limitation, not one with the library.
    role_mentions: :class:`list`\\[:class:`Role`]
        A list of :class:`Role` that were mentioned. If the message is in a private message
        then the list is always empty.
    stickers: :class:`list`\\[:class:`StickerItem`]
        A list of sticker items given to the message.
    components: :class:`list`\\[:class:`Component`]
        A list of components in the message.
    guild_id: :class:`int` | :data:`None`
        The guild ID where the message was forwarded from, if applicable.
    """

    __slots__ = (
        "_state",
        "type",
        "content",
        "embeds",
        "channel_id",
        "attachments",
        "_timestamp",
        "_edited_timestamp",
        "flags",
        "mentions",
        "role_mentions",
        "stickers",
        "components",
        "guild_id",
    )

    def __init__(
        self,
        *,
        state: ConnectionState,
        channel_id: Optional[int],
        guild_id: Optional[int],
        data: ForwardedMessagePayload,
    ) -> None:
        self._state = state
        self.type: MessageType = try_enum(MessageType, data["type"])
        self.content: str = data["content"]
        self.embeds: list[Embed] = [Embed.from_dict(a) for a in data["embeds"]]
        # should never be None in message_reference(s) that are forwarding
        self.channel_id: int = channel_id  # type: ignore
        self.attachments: list[Attachment] = [
            Attachment(data=a, state=state) for a in data["attachments"]
        ]
        self._timestamp: datetime.datetime = utils.parse_time(data["timestamp"])
        self._edited_timestamp: Optional[datetime.datetime] = utils.parse_time(
            data["edited_timestamp"]
        )
        self.flags: MessageFlags = MessageFlags._from_value(data.get("flags", 0))
        self.stickers: list[StickerItem] = [
            StickerItem(data=d, state=state) for d in data.get("sticker_items", [])
        ]
        self.components: list[MessageTopLevelComponent] = [
            _message_component_factory(d) for d in data.get("components", [])
        ]
        self.guild_id = guild_id

        self.mentions: list[Union[User, Member]] = []
        if self.guild is None:
            self.mentions = [state.store_user(m) for m in data["mentions"]]
        else:
            for mention in filter(None, data["mentions"]):
                id_search = int(mention["id"])
                member = self.guild.get_member(id_search)
                if member is not None:
                    self.mentions.append(member)
                else:
                    self.mentions.append(
                        Member._try_upgrade(data=mention, guild=self.guild, state=state)
                    )

        self.role_mentions: list[Role] = []
        if self.guild is not None:
            for role_id in map(int, data.get("mention_roles", [])):
                role = self.guild.get_role(role_id)
                if role is not None:
                    self.role_mentions.append(role)

    def __repr__(self) -> str:
        return f"<{self.__class__.__name__}>"

    @property
    def guild(self) -> Optional[Guild]:
        """:class:`disnake.Guild` | :data:`None`: The guild where the message was forwarded from, if applicable.
        This could be :data:`None` if the guild is not cached.
        """
        return self._state._get_guild(self.guild_id)

    @property
    def channel(self) -> Optional[Union[GuildChannel, Thread, PartialMessageable]]:
        """:class:`TextChannel` | :class:`VoiceChannel` | :class:`StageChannel` | :class:`Thread` | :class:`PartialMessageable` | :data:`None`:
        The channel that the message was forwarded from. This could be :data:`None` if the channel is not cached or a
        :class:`disnake.PartialMessageable` if the ``guild`` is not cached or if the message forwarded is not coming from a guild (e.g DMs).
        """
        if self.guild:
            channel = self.guild.get_channel_or_thread(self.channel_id)
        else:
            channel = PartialMessageable(state=self._state, id=self.channel_id)
        return channel

    @property
    def created_at(self) -> datetime.datetime:
        """:class:`datetime.datetime`: The message's creation time in UTC."""
        return self._timestamp

    @property
    def edited_at(self) -> Optional[datetime.datetime]:
        """:class:`datetime.datetime` | :data:`None`: An aware UTC datetime object containing the edited time of the message."""
        return self._edited_timestamp<|MERGE_RESOLUTION|>--- conflicted
+++ resolved
@@ -992,7 +992,7 @@
         self.ended_timestamp: Optional[datetime.datetime] = utils.parse_time(
             data.get("ended_timestamp")
         )
-        self.participant_ids: List[int] = [
+        self.participant_ids: list[int] = [
             int(participant) for participant in data.get("participants", [])
         ]
 
@@ -1496,13 +1496,8 @@
             self._interaction.user.guild = new_guild
 
     @utils.cached_slot_property("_cs_raw_mentions")
-<<<<<<< HEAD
     def raw_mentions(self) -> list[int]:
-        """List[:class:`int`]: A property that returns an array of user IDs matched with
-=======
-    def raw_mentions(self) -> List[int]:
         """:class:`list`\\[:class:`int`]: A property that returns an array of user IDs matched with
->>>>>>> 26ab16c3
         the syntax of ``<@user_id>`` in the message content.
 
         This allows you to receive the user IDs of mentioned users
@@ -1511,37 +1506,22 @@
         return [int(x) for x in re.findall(r"<@!?([0-9]{17,19})>", self.content)]
 
     @utils.cached_slot_property("_cs_raw_channel_mentions")
-<<<<<<< HEAD
     def raw_channel_mentions(self) -> list[int]:
-        """List[:class:`int`]: A property that returns an array of channel IDs matched with
-=======
-    def raw_channel_mentions(self) -> List[int]:
         """:class:`list`\\[:class:`int`]: A property that returns an array of channel IDs matched with
->>>>>>> 26ab16c3
         the syntax of ``<#channel_id>`` in the message content.
         """
         return [int(x) for x in re.findall(r"<#([0-9]{17,19})>", self.content)]
 
     @utils.cached_slot_property("_cs_raw_role_mentions")
-<<<<<<< HEAD
     def raw_role_mentions(self) -> list[int]:
-        """List[:class:`int`]: A property that returns an array of role IDs matched with
-=======
-    def raw_role_mentions(self) -> List[int]:
         """:class:`list`\\[:class:`int`]: A property that returns an array of role IDs matched with
->>>>>>> 26ab16c3
         the syntax of ``<@&role_id>`` in the message content.
         """
         return [int(x) for x in re.findall(r"<@&([0-9]{17,19})>", self.content)]
 
     @utils.cached_slot_property("_cs_channel_mentions")
-<<<<<<< HEAD
     def channel_mentions(self) -> list[GuildChannel]:
-        """List[:class:`abc.GuildChannel`]: A list of :class:`abc.GuildChannel` that were mentioned. If the message is in a private message
-=======
-    def channel_mentions(self) -> List[GuildChannel]:
         """:class:`list`\\[:class:`abc.GuildChannel`]: A list of :class:`abc.GuildChannel` that were mentioned. If the message is in a private message
->>>>>>> 26ab16c3
         then the list is always empty.
         """
         if self.guild is None:
